--- conflicted
+++ resolved
@@ -105,22 +105,25 @@
 #endif
 #ifdef PANASONIC
   long decodePanasonic(decode_results *results);
-<<<<<<< HEAD
+#endif
+#ifdef LG
   long decodeLG(decode_results *results);
-=======
 #endif
 #ifdef JVC
->>>>>>> 549d92d2
   long decodeJVC(decode_results *results);
 #endif
 #ifdef SAMSUNG
   long decodeSAMSUNG(decode_results *results);
-<<<<<<< HEAD
+#endif
+
+#ifdef WHYNTER
   long decodeWhynter(decode_results *results);
+#endif
+
+#ifdef AIWA_RC_T501
   long decodeAiwaRCT501(decode_results *results);
-=======
 #endif
->>>>>>> 549d92d2
+
   long decodeHash(decode_results *results);
   int compare(unsigned int oldval, unsigned int newval);
 
@@ -137,48 +140,42 @@
 {
 public:
   IRsend() {}
-<<<<<<< HEAD
+  void sendRaw(unsigned int buf[], int len, int hz);
+  void sendRC5(unsigned long data, int nbits);
+  void sendRC6(unsigned long data, int nbits);
+
+#ifdef WHYNTER
   void sendWhynter(unsigned long data, int nbits);
-=======
-#ifdef IRsendNEC 
->>>>>>> 549d92d2
+#endif
+#ifdef NEC 
   void sendNEC(unsigned long data, int nbits);
 #endif
-#ifdef IRsendSONY 
+#ifdef SONY 
   void sendSony(unsigned long data, int nbits);
   // Neither Sanyo nor Mitsubishi send is implemented yet
   //  void sendSanyo(unsigned long data, int nbits);
   //  void sendMitsubishi(unsigned long data, int nbits);
 #endif
-#ifdef IRsendRAW
-  void sendRaw(unsigned int buf[], int len, int hz);
+
+#ifdef DISH 
+  void sendDISH(unsigned long data, int nbits);
 #endif
-#ifdef IRsendRC5
-  void sendRC5(unsigned long data, int nbits);
-#endif
-#ifdef IRsendRC6 
-  void sendRC6(unsigned long data, int nbits);
-#endif
-#ifdef IRsendDISH 
-  void sendDISH(unsigned long data, int nbits);
-<<<<<<< HEAD
+#ifdef SHARP
   void sendSharp(unsigned int address, unsigned int command);
   void sendSharpRaw(unsigned long data, int nbits);
-=======
 #endif
 #ifdef IRsendSHARP
   void sendSharp(unsigned long data, int nbits);
 #endif
-#ifdef IRsendPANASONIC
->>>>>>> 549d92d2
+#ifdef PANASONIC
   void sendPanasonic(unsigned int address, unsigned long data);
 #endif
-#ifdef IRsendJVC
+#ifdef JVC
   void sendJVC(unsigned long data, int nbits, int repeat); // *Note instead of sending the REPEAT constant if you want the JVC repeat signal sent, send the original code value and change the repeat argument from 0 to 1. JVC protocol repeats by skipping the header NOT by sending a separate code value like NEC does.
   void sendAiwaRCT501(int code);
   // private:
 #endif
-#ifdef IRsendSAMSUNG 
+#ifdef SAMSUNG 
   void sendSAMSUNG(unsigned long data, int nbits);
 #endif
   void enableIROut(int khz);
