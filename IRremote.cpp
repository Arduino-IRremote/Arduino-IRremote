--- conflicted
+++ resolved
@@ -526,17 +526,13 @@
     return DECODED;
   }
 #ifdef DEBUG
-<<<<<<< HEAD
-  Serial.println("Attempting Sharp decode");
+  Serial.println(F("Attempting Sharp decode"));
 #endif
   if (decodeSharp(results)) {
     return DECODED;
   }
 #ifdef DEBUG
-  Serial.println("Attempting Mitsubishi decode");
-=======
   Serial.println(F("Attempting Mitsubishi decode"));
->>>>>>> e04e7d31
 #endif
   if (decodeMitsubishi(results)) {
     return DECODED;
@@ -1360,124 +1356,4 @@
   return DECODED;
 }
 
-<<<<<<< HEAD
-/* Sharp and DISH support by Todd Treece ( http://unionbridge.org/design/ircommand )
-
-The Dish send function needs to be repeated 4 times, and the Sharp function
-has the necessary repeat built in because of the need to invert the signal.
-
-Sharp protocol documentation:
-http://www.sbprojects.com/knowledge/ir/sharp.htm
-
-Here are the LIRC files that I found that seem to match the remote codes
-from the oscilloscope:
-
-Sharp LCD TV:
-http://lirc.sourceforge.net/remotes/sharp/GA538WJSA
-
-DISH NETWORK (echostar 301):
-http://lirc.sourceforge.net/remotes/echostar/301_501_3100_5100_58xx_59xx
-
-For the DISH codes, only send the last for characters of the hex.
-i.e. use 0x1C10 instead of 0x0000000000001C10 which is listed in the
-linked LIRC file.
-*/
-
-void IRsend::sendSharpRaw(unsigned long data, int nbits) {
-  enableIROut(38);
-
-  // Sending codes in bursts of 3 (normal, inverted, normal) makes transmission
-  // much more reliable. That's the exact behaviour of CD-S6470 remote control.
-  for (int n = 0; n < 3; n++) {
-    for (int i = 1 << (nbits-1); i > 0; i>>=1) {
-      if (data & i) {
-        mark(SHARP_BIT_MARK);
-        space(SHARP_ONE_SPACE);
-      }
-      else {
-        mark(SHARP_BIT_MARK);
-        space(SHARP_ZERO_SPACE);
-      }
-    }
-    
-    mark(SHARP_BIT_MARK);
-    space(SHARP_ZERO_SPACE);
-    delay(40);
-
-    data = data ^ SHARP_TOGGLE_MASK;
-  }
-}
-
-// Sharp send compatible with data obtained through decodeSharp
-void IRsend::sendSharp(unsigned int address, unsigned int command) {
-  sendSharpRaw((address << 10) | (command << 2) | 2, 15);
-}
-
-void IRsend::sendDISH(unsigned long data, int nbits) {
-  enableIROut(56);
-  mark(DISH_HDR_MARK);
-  space(DISH_HDR_SPACE);
-  for (int i = 0; i < nbits; i++) {
-    if (data & DISH_TOP_BIT) {
-      mark(DISH_BIT_MARK);
-      space(DISH_ONE_SPACE);
-    }
-    else {
-      mark(DISH_BIT_MARK);
-      space(DISH_ZERO_SPACE);
-    }
-    data <<= 1;
-  }
-}
-
-/**
- * Aiwa system
- * Remote control RC-T501
- * Lirc file http://lirc.sourceforge.net/remotes/aiwa/RC-T501 
- *
- */
-void IRsend::sendAiwaRCT501(int code) {
-  // PRE-DATA, 26 bits, 0x227EEC0
-  long int pre = 0x227EEC0;
-  int i;
-  
-  enableIROut(AIWA_RC_T501_HZ);
-  
-  // HDR mark + HDR space
-  mark(AIWA_RC_T501_HDR_MARK);
-  space(AIWA_RC_T501_HDR_SPACE);
-
-  // Skip leading zero's
-  pre <<= 6;
-  // Send pre-data
-  for(i=0; i < 26; i++) {
-    mark(AIWA_RC_T501_BIT_MARK);
-    if(pre & TOPBIT) {
-      space(AIWA_RC_T501_ONE_SPACE);
-    } else {
-      space(AIWA_RC_T501_ZERO_SPACE);
-    }
-    pre <<= 1;
-  }
-
-  // Skip firts code bit
-  code <<= 1;
-  // Send code
-  for(i=0; i < 15; i++) {
-    mark(AIWA_RC_T501_BIT_MARK);
-    if(code & TOPBIT) {
-      space(AIWA_RC_T501_ONE_SPACE);
-    } else {
-      space(AIWA_RC_T501_ZERO_SPACE);
-    }
-    code <<= 1;
-  }
-  // POST-DATA, 1 bit, 0x0
-  mark(AIWA_RC_T501_BIT_MARK);
-  space(AIWA_RC_T501_ZERO_SPACE);
-
-  mark(AIWA_RC_T501_BIT_MARK);
-  space(0);
-}
-=======
->>>>>>> e04e7d31
+
