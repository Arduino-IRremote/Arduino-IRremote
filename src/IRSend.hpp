/*
 * IRSend.hpp
 *
 *  Contains common functions for sending
 *
 *  This file is part of Arduino-IRremote https://github.com/Arduino-IRremote/Arduino-IRremote.
 *
 ************************************************************************************
 * MIT License
 *
 * Copyright (c) 2009-2025 Ken Shirriff, Rafi Khan, Armin Joachimsmeyer
 *
 * Permission is hereby granted, free of charge, to any person obtaining a copy
 * of this software and associated documentation files (the "Software"), to deal
 * in the Software without restriction, including without limitation the rights
 * to use, copy, modify, merge, publish, distribute, sublicense, and/or sell
 * copies of the Software, and to permit persons to whom the Software is furnished
 * to do so, subject to the following conditions:
 *
 * The above copyright notice and this permission notice shall be included in all
 * copies or substantial portions of the Software.
 *
 * THE SOFTWARE IS PROVIDED "AS IS", WITHOUT WARRANTY OF ANY KIND, EXPRESS OR IMPLIED,
 * INCLUDING BUT NOT LIMITED TO THE WARRANTIES OF MERCHANTABILITY, FITNESS FOR A
 * PARTICULAR PURPOSE AND NONINFRINGEMENT. IN NO EVENT SHALL THE AUTHORS OR COPYRIGHT
 * HOLDERS BE LIABLE FOR ANY CLAIM, DAMAGES OR OTHER LIABILITY, WHETHER IN AN ACTION OF
 * CONTRACT, TORT OR OTHERWISE, ARISING FROM, OUT OF OR IN CONNECTION WITH THE SOFTWARE
 * OR THE USE OR OTHER DEALINGS IN THE SOFTWARE.
 *
 ************************************************************************************
 */
#ifndef _IR_SEND_HPP
#define _IR_SEND_HPP

#if defined(DEBUG)
#define LOCAL_DEBUG
#else
//#define LOCAL_DEBUG // This enables debug output only for this file
#endif

#if defined(TRACE) && !defined(LOCAL_TRACE)
#define LOCAL_TRACE
#else
//#define LOCAL_TRACE // This enables debug output only for this file
#endif

/*
 * Low level hardware timing measurement
 */
//#define _IR_MEASURE_TIMING // for mark()
//#define _IR_TIMING_TEST_PIN 7 // "pinModeFast(_IR_TIMING_TEST_PIN, OUTPUT);" is executed at begin()
//
/*
 * This improves readability of code by avoiding a lot of #if defined clauses
 */
#if defined(IR_SEND_PIN)
#define sendPin IR_SEND_PIN
#endif

#if !defined(NO_LED_SEND_FEEDBACK_CODE)
#define LED_SEND_FEEDBACK_CODE // Resolve the double negative
#endif

/** \addtogroup Sending Sending IR data for multiple protocols
 * @{
 */

// The sender instance
IRsend IrSender;

IRsend::IRsend() { // @suppress("Class members should be properly initialized")
#if !defined(IR_SEND_PIN)
    sendPin = 0;
#endif
}

/******************************************************************************************************************
 * LED feedback is always enabled for sending. It can only be disabled by using the macro NO_LED_SEND_FEEDBACK_CODE
 *****************************************************************************************************************/
#if defined(IR_SEND_PIN)
/**
 * Simple start with defaults. Used if IR_SEND_PIN is defined. Saves program memory.
 */
void IRsend::begin(){
#if defined(_IR_MEASURE_TIMING) && defined(_IR_TIMING_TEST_PIN)
    pinModeFast(_IR_TIMING_TEST_PIN, OUTPUT);
#endif
}

/**
 * Only required to set LED feedback pin
 * @param aFeedbackLEDPin       If USE_DEFAULT_FEEDBACK_LED_PIN / 0, then take board specific FEEDBACK_LED_ON() and FEEDBACK_LED_OFF() functions
 */
void IRsend::begin(uint_fast8_t aFeedbackLEDPin) {
    setLEDFeedbackPin(aFeedbackLEDPin);
}

#else // defined(IR_SEND_PIN)
IRsend::IRsend(uint_fast8_t aSendPin) { // @suppress("Class members should be properly initialized")
    sendPin = aSendPin;
}

/**
 * Initializes the send pin and enable LED feedback with board specific FEEDBACK_LED_ON() and FEEDBACK_LED_OFF() functions
 * @param aSendPin The Arduino pin number, where a IR sender diode is connected.
 */
void IRsend::begin(uint_fast8_t aSendPin) {
    sendPin = aSendPin;
}

void IRsend::setSendPin(uint_fast8_t aSendPin) {
    sendPin = aSendPin;
}

/**
 * Initializes the send and feedback pin
 * @param aSendPin The Arduino pin number, where a IR sender diode is connected.
 * @param aEnableLEDFeedback    If true the feedback LED is activated while receiving or sending a PWM signal /a mark
 * @param aFeedbackLEDPin       If 0 / USE_DEFAULT_FEEDBACK_LED_PIN, then take board specific FEEDBACK_LED_ON() and FEEDBACK_LED_OFF() functions
 */
void IRsend::begin(uint_fast8_t aSendPin, uint_fast8_t aFeedbackLEDPin) {
#if defined(IR_SEND_PIN)
    (void) aSendPin; // for backwards compatibility
#else
    sendPin = aSendPin;
#endif

#if defined(LED_SEND_FEEDBACK_CODE)
    setLEDFeedbackPin(aFeedbackLEDPin);
#else
    (void) aFeedbackLEDPin;
#endif
}
#endif // defined(IR_SEND_PIN)

// Deprecated
void IRsend::begin(uint_fast8_t aSendPin, bool aEnableLEDFeedback, uint_fast8_t aFeedbackLEDPin) {
    (void) aEnableLEDFeedback;
    begin(aSendPin, aFeedbackLEDPin);
}

/**
 * Interprets and sends a IRData structure.
 * @param aIRSendData The values of protocol, address, command and repeat flag are taken for sending.
 * @param aNumberOfRepeats Number of repeats to send after the initial data if data is no repeat.
 * @return 1 if data sent, 0 if no data sent (i.e. for BANG_OLUFSEN, which is currently not supported here)
 */
/**
 * Interprets and sends a IRData structure.
 * @param aIRSendData The values of protocol, address, command and repeat flag are taken for sending.
 * @param aNumberOfRepeats Number of repeats to send after the initial data if data is no repeat.
 * @return 1 if data sent, 0 if no data sent (i.e. for BANG_OLUFSEN, which is currently not supported here)
 */
size_t IRsend::write(IRData *aIRSendData, int_fast8_t aNumberOfRepeats) {

    auto tProtocol = aIRSendData->protocol;
    auto tAddress = aIRSendData->address;
    auto tCommand = aIRSendData->command;
    bool tIsRepeat = (aIRSendData->flags & IRDATA_FLAGS_IS_REPEAT);
    if (tIsRepeat) {
        aNumberOfRepeats = -1; // if aNumberOfRepeats < 0 then only a special repeat frame will be sent
    }
//    switch (tProtocol) { // 26 bytes bigger than if, else if, else
//    case NEC:
//        sendNEC(tAddress, tCommand, aNumberOfRepeats, tSendRepeat);
//        break;
//    case SAMSUNG:
//        sendSamsung(tAddress, tCommand, aNumberOfRepeats);
//        break;
//    case SONY:
//        sendSony(tAddress, tCommand, aNumberOfRepeats, aIRSendData->numberOfBits);
//        break;
//    case PANASONIC:
//        sendPanasonic(tAddress, tCommand, aNumberOfRepeats);
//        break;
//    case DENON:
//        sendDenon(tAddress, tCommand, aNumberOfRepeats);
//        break;
//    case SHARP:
//        sendSharp(tAddress, tCommand, aNumberOfRepeats);
//        break;
//    case JVC:
//        sendJVC((uint8_t) tAddress, (uint8_t) tCommand, aNumberOfRepeats); // casts are required to specify the right function
//        break;
//    case RC5:
//        sendRC5(tAddress, tCommand, aNumberOfRepeats, !tSendRepeat); // No toggle for repeats
//        break;
//    case RC6:
//        // No toggle for repeats//        sendRC6(tAddress, tCommand, aNumberOfRepeats, !tSendRepeat); // No toggle for repeats
//        break;
//    default:
//        break;
//    }

    /*
     * Order of protocols is in guessed relevance :-)
     */
    if (tProtocol == NEC) {
        sendNEC(tAddress, tCommand, aNumberOfRepeats);

    } else if (tProtocol == SAMSUNG) {
        sendSamsung(tAddress, tCommand, aNumberOfRepeats);

    } else if (tProtocol == SAMSUNG48) {
        sendSamsung48(tAddress, tCommand, aNumberOfRepeats);

    } else if (tProtocol == SAMSUNGLG) {
        sendSamsungLG(tAddress, tCommand, aNumberOfRepeats);

    } else if (tProtocol == SONY) {
        sendSony(tAddress, tCommand, aNumberOfRepeats, aIRSendData->numberOfBits);

    } else if (tProtocol == PANASONIC) {
        sendPanasonic(tAddress, tCommand, aNumberOfRepeats);

    } else if (tProtocol == DENON) {
        sendDenon(tAddress, tCommand, aNumberOfRepeats);

    } else if (tProtocol == SHARP) {
        sendSharp(tAddress, tCommand, aNumberOfRepeats);

    } else if (tProtocol == LG) {
        sendLG(tAddress, tCommand, aNumberOfRepeats);

    } else if (tProtocol == JVC) {
        sendJVC((uint8_t) tAddress, (uint8_t) tCommand, aNumberOfRepeats); // casts are required to specify the right function

    } else if (tProtocol == RC5) {
        sendRC5(tAddress, tCommand, aNumberOfRepeats, !tIsRepeat); // No toggle for repeats

    } else if (tProtocol == RC6) {
        sendRC6(tAddress, tCommand, aNumberOfRepeats, !tIsRepeat); // No toggle for repeats

    } else if (tProtocol == KASEIKYO_JVC) {
        sendKaseikyo_JVC(tAddress, tCommand, aNumberOfRepeats);

    } else if (tProtocol == KASEIKYO_DENON) {
        sendKaseikyo_Denon(tAddress, tCommand, aNumberOfRepeats);

    } else if (tProtocol == KASEIKYO_SHARP) {
        sendKaseikyo_Sharp(tAddress, tCommand, aNumberOfRepeats);

    } else if (tProtocol == KASEIKYO_MITSUBISHI) {
        sendKaseikyo_Mitsubishi(tAddress, tCommand, aNumberOfRepeats);

    } else if (tProtocol == NEC2) {
        sendNEC2(tAddress, tCommand, aNumberOfRepeats);

    } else if (tProtocol == ONKYO) {
        sendOnkyo(tAddress, tCommand, aNumberOfRepeats);

    } else if (tProtocol == APPLE) {
        sendApple(tAddress, tCommand, aNumberOfRepeats);

#if !defined(EXCLUDE_EXOTIC_PROTOCOLS)
    } else if (tProtocol == BOSEWAVE) {
        sendBoseWave(tCommand, aNumberOfRepeats);

    } else if (tProtocol == MAGIQUEST) {
        // we have a 32 bit ID/address
        sendMagiQuest(aIRSendData->decodedRawData, tCommand);

    } else if (tProtocol == FAST) {
        // We have only 8 bit command
        sendFAST(tCommand, aNumberOfRepeats);

    } else if (tProtocol == LEGO_PF) {
        sendLegoPowerFunctions(tAddress, tCommand, tCommand >> 4, tIsRepeat); // send 5 autorepeats
#endif

    } else {
        return 0; // Not supported by write. E.g for BANG_OLUFSEN
    }
    return 1;
}

/**
 * Simple version of write without support for MAGIQUEST and numberOfBits for SONY protocol
 * @param aNumberOfRepeats  If aNumberOfRepeats < 0 then only a special repeat frame without leading and trailing space
 *                          will be sent by calling NECProtocolConstants.SpecialSendRepeatFunction().
 */
size_t IRsend::write(decode_type_t aProtocol, uint16_t aAddress, uint16_t aCommand, int_fast8_t aNumberOfRepeats) {

//    switch (aProtocol) { // 26 bytes bigger than if, else if, else
//    case NEC:
//        sendNEC(aAddress, aCommand, aNumberOfRepeats, tSendRepeat);
//        break;
//    case SAMSUNG:
//        sendSamsung(aAddress, aCommand, aNumberOfRepeats);
//        break;
//    case SONY:
//        sendSony(aAddress, aCommand, aNumberOfRepeats, aIRSendData->numberOfBits);
//        break;
//    case PANASONIC:
//        sendPanasonic(aAddress, aCommand, aNumberOfRepeats);
//        break;
//    case DENON:
//        sendDenon(aAddress, aCommand, aNumberOfRepeats);
//        break;
//    case SHARP:
//        sendSharp(aAddress, aCommand, aNumberOfRepeats);
//        break;
//    case JVC:
//        sendJVC((uint8_t) aAddress, (uint8_t) aCommand, aNumberOfRepeats); // casts are required to specify the right function
//        break;
//    case RC5:
//        sendRC5(aAddress, aCommand, aNumberOfRepeats, !tSendRepeat); // No toggle for repeats
//        break;
//    case RC6:
//        // No toggle for repeats//        sendRC6(aAddress, aCommand, aNumberOfRepeats, !tSendRepeat); // No toggle for repeats
//        break;
//    default:
//        break;
//    }

    /*
     * Order of protocols is in guessed relevance :-)
     */
    if (aProtocol == NEC) {
        sendNEC(aAddress, aCommand, aNumberOfRepeats);

    } else if (aProtocol == SAMSUNG) {
        sendSamsung(aAddress, aCommand, aNumberOfRepeats);

    } else if (aProtocol == SAMSUNG48) {
        sendSamsung48(aAddress, aCommand, aNumberOfRepeats);

    } else if (aProtocol == SAMSUNGLG) {
        sendSamsungLG(aAddress, aCommand, aNumberOfRepeats);

    } else if (aProtocol == SONY) {
        sendSony(aAddress, aCommand, aNumberOfRepeats, SIRCS_12_PROTOCOL);

    } else if (aProtocol == PANASONIC) {
        sendPanasonic(aAddress, aCommand, aNumberOfRepeats);

    } else if (aProtocol == DENON) {
        sendDenon(aAddress, aCommand, aNumberOfRepeats);

    } else if (aProtocol == SHARP) {
        sendSharp(aAddress, aCommand, aNumberOfRepeats);

    } else if (aProtocol == LG) {
        sendLG(aAddress, aCommand, aNumberOfRepeats);

    } else if (aProtocol == JVC) {
        sendJVC((uint8_t) aAddress, (uint8_t) aCommand, aNumberOfRepeats); // casts are required to specify the right function

    } else if (aProtocol == RC5) {
        sendRC5(aAddress, aCommand, aNumberOfRepeats, (aNumberOfRepeats > 0)); // No toggle for repeats

    } else if (aProtocol == RC6) {
        sendRC6(aAddress, aCommand, aNumberOfRepeats, (aNumberOfRepeats > 0)); // No toggle for repeats

    } else if (aProtocol == KASEIKYO_JVC) {
        sendKaseikyo_JVC(aAddress, aCommand, aNumberOfRepeats);

    } else if (aProtocol == KASEIKYO_DENON) {
        sendKaseikyo_Denon(aAddress, aCommand, aNumberOfRepeats);

    } else if (aProtocol == KASEIKYO_SHARP) {
        sendKaseikyo_Sharp(aAddress, aCommand, aNumberOfRepeats);

    } else if (aProtocol == KASEIKYO_MITSUBISHI) {
        sendKaseikyo_Mitsubishi(aAddress, aCommand, aNumberOfRepeats);

    } else if (aProtocol == NEC2) {
        sendNEC2(aAddress, aCommand, aNumberOfRepeats);

    } else if (aProtocol == ONKYO) {
        sendOnkyo(aAddress, aCommand, aNumberOfRepeats);

    } else if (aProtocol == APPLE) {
        sendApple(aAddress, aCommand, aNumberOfRepeats);

#if !defined(EXCLUDE_EXOTIC_PROTOCOLS)
    } else if (aProtocol == BOSEWAVE) {
        sendBoseWave(aCommand, aNumberOfRepeats);

    } else if (aProtocol == FAST) {
        // We have only 8 bit command
        sendFAST(aCommand, aNumberOfRepeats);

    } else if (aProtocol == LEGO_PF) {
        sendLegoPowerFunctions(aAddress, aCommand, aCommand >> 4, (aNumberOfRepeats < 0)); // send 5 autorepeats, except for dedicated repeats
#endif

    } else {
        return 0; // Not supported by write. E.g for BANG_OLUFSEN
    }
    return 1;
}

/**********************************************************************************************************************
 * SendRaw functions
 **********************************************************************************************************************/

/**
 * Sends a 16 byte microsecond timing array.
 * Raw data starts with a Mark. No leading space as in received timing data!
 */
void IRsend::sendRaw(const uint16_t aBufferWithMicroseconds[], uint_fast16_t aLengthOfBuffer, uint_fast8_t aIRFrequencyKilohertz) {
// Set IR carrier frequency
    enableIROut(aIRFrequencyKilohertz);

    /*
     * Raw data starts with a mark.
     */
    for (uint_fast16_t i = 0; i < aLengthOfBuffer; i++) {
        if (i & 1) {
            // Odd
            space(aBufferWithMicroseconds[i]);
        } else {
            mark(aBufferWithMicroseconds[i]);
        }
    }
}
/*
 * Version with repeat
 * @param aRepeatPeriodMillis - Time between start of two frames. Thus independent from frame length.
 */
void IRsend::sendRaw(const uint16_t aBufferWithMicroseconds[], uint_fast16_t aLengthOfBuffer, uint_fast8_t aIRFrequencyKilohertz,
        uint_fast16_t aRepeatPeriodMillis, int_fast8_t aNumberOfRepeats) {

    uint_fast8_t tNumberOfCommands = aNumberOfRepeats + 1;
    while (tNumberOfCommands > 0) {
        unsigned long tStartOfFrameMillis = millis();
        sendRaw(aBufferWithMicroseconds, aLengthOfBuffer, aIRFrequencyKilohertz);

        tNumberOfCommands--;

        // skip last delay!
        if (tNumberOfCommands > 0) {
            auto tCurrentFrameDurationMillis = millis() - tStartOfFrameMillis;
            /*
             * Check and fallback for wrong RepeatPeriodMillis parameter. I.e the repeat period must be greater than each frame duration.
             */
            if (aRepeatPeriodMillis > tCurrentFrameDurationMillis) {
                delay(aRepeatPeriodMillis - tCurrentFrameDurationMillis);
            }
        }
    }
}

/**
 * Sends an 8 byte tick timing array to save program memory.
 * Raw data starts with a Mark. No leading space as in received timing data!
 */
void IRsend::sendRaw(const uint8_t aBufferWithTicks[], uint_fast16_t aLengthOfBuffer, uint_fast8_t aIRFrequencyKilohertz) {
// Set IR carrier frequency
    enableIROut(aIRFrequencyKilohertz);

    for (uint_fast16_t i = 0; i < aLengthOfBuffer; i++) {
        if (i & 1) {
            // Odd
            space(aBufferWithTicks[i] * MICROS_PER_TICK);
        } else {
            mark(aBufferWithTicks[i] * MICROS_PER_TICK);
        }
    }
}
void IRsend::sendRaw(const uint8_t aBufferWithTicks[], uint_fast16_t aLengthOfBuffer, uint_fast8_t aIRFrequencyKilohertz,
        uint_fast16_t aRepeatPeriodMillis, int_fast8_t aNumberOfRepeats) {

    uint_fast8_t tNumberOfCommands = aNumberOfRepeats + 1;
    while (tNumberOfCommands > 0) {
        unsigned long tStartOfFrameMillis = millis();
        sendRaw(aBufferWithTicks, aLengthOfBuffer, aIRFrequencyKilohertz);

        tNumberOfCommands--;

        // skip last delay!
        if (tNumberOfCommands > 0) {
            auto tCurrentFrameDurationMillis = millis() - tStartOfFrameMillis;
            /*
             * Check and fallback for wrong RepeatPeriodMillis parameter. I.e the repeat period must be greater than each frame duration.
             */
            if (aRepeatPeriodMillis > tCurrentFrameDurationMillis) {
                delay(aRepeatPeriodMillis - tCurrentFrameDurationMillis);
            }
        }
    }
}

/**
 * Function using an 16 byte microsecond timing array in FLASH for every purpose.
 * Raw data starts with a Mark. No leading space as in received timing data!
 */
void IRsend::sendRaw_P(const uint16_t aPGMBufferWithMicroseconds[], uint_fast16_t aLengthOfBuffer,
        uint_fast8_t aIRFrequencyKilohertz) {
#if !defined(__AVR__)
    sendRaw(aPGMBufferWithMicroseconds, aLengthOfBuffer, aIRFrequencyKilohertz); // Let the function work for non AVR platforms
#else
// Set IR carrier frequency
    enableIROut(aIRFrequencyKilohertz);
    /*
     * Raw data starts with a mark
     */
#  if defined(LOCAL_DEBUG)
    // If the PROGMEM array is defined in the function, the C-compiler uses a wrong address :-(. sizeof() works.
    Serial.print(F("aPGMBufferWithMicroseconds=0x"));
    Serial.println((uint16_t)aPGMBufferWithMicroseconds,HEX);
#endif

    for (uint_fast16_t i = 0; i < aLengthOfBuffer; i++) {
        uint16_t duration = pgm_read_word(&aPGMBufferWithMicroseconds[i]);
//        uint16_t duration = pgm_read_word(aPGMBufferWithMicroseconds); // is equivalent for the compiler
        if (i & 1) {
            // Odd
            space(duration);
#  if defined(LOCAL_DEBUG)
            Serial.print(F("S="));
#  endif
        } else {
            mark(duration);
#  if defined(LOCAL_DEBUG)
            Serial.print(F("M="));
#  endif
        }
#  if defined(LOCAL_DEBUG)
        Serial.println(duration);
#  endif
    }
#endif
}

void IRsend::sendRaw_P(const uint16_t aPGMBufferWithMicroseconds[], uint_fast16_t aLengthOfBuffer,
        uint_fast8_t aIRFrequencyKilohertz, uint_fast16_t aRepeatPeriodMillis, int_fast8_t aNumberOfRepeats) {

    uint_fast8_t tNumberOfCommands = aNumberOfRepeats + 1;
    while (tNumberOfCommands > 0) {
        unsigned long tStartOfFrameMillis = millis();
        sendRaw_P(aPGMBufferWithMicroseconds, aLengthOfBuffer, aIRFrequencyKilohertz);

        tNumberOfCommands--;

        // skip last delay!
        if (tNumberOfCommands > 0) {
            auto tCurrentFrameDurationMillis = millis() - tStartOfFrameMillis;
            /*
             * Check and fallback for wrong RepeatPeriodMillis parameter. I.e the repeat period must be greater than each frame duration.
             */
            if (aRepeatPeriodMillis > tCurrentFrameDurationMillis) {
                delay(aRepeatPeriodMillis - tCurrentFrameDurationMillis);
            }
        }
    }
}

/**
 * New function using an 8 byte tick (50 us) timing array in FLASH to save program memory
 * Raw data starts with a Mark. No leading space as in received timing data!
 */
void IRsend::sendRaw_P(const uint8_t aPGMBufferWithTicks[], uint_fast16_t aLengthOfBuffer, uint_fast8_t aIRFrequencyKilohertz) {
#if !defined(__AVR__)
    sendRaw(aPGMBufferWithTicks, aLengthOfBuffer, aIRFrequencyKilohertz); // Let the function work for non AVR platforms
#else
// Set IR carrier frequency
    enableIROut(aIRFrequencyKilohertz);

    for (uint_fast16_t i = 0; i < aLengthOfBuffer; i++) {
        uint16_t duration = pgm_read_byte(&aPGMBufferWithTicks[i]) * (uint_fast16_t) MICROS_PER_TICK;
        if (i & 1) {
            // Odd
            space(duration);
#  if defined(LOCAL_DEBUG)
            Serial.print(F("S="));
#  endif
        } else {
            mark(duration);
#  if defined(LOCAL_DEBUG)
            Serial.print(F("M="));
#  endif
        }
#  if defined(LOCAL_DEBUG)
        Serial.println(duration);
#  endif
    }
#endif
}
void IRsend::sendRaw_P(const uint8_t aPGMBufferWithTicks[], uint_fast16_t aLengthOfBuffer, uint_fast8_t aIRFrequencyKilohertz,
        uint_fast16_t aRepeatPeriodMillis, int_fast8_t aNumberOfRepeats) {

    uint_fast8_t tNumberOfCommands = aNumberOfRepeats + 1;
    while (tNumberOfCommands > 0) {
        unsigned long tStartOfFrameMillis = millis();
        sendRaw_P(aPGMBufferWithTicks, aLengthOfBuffer, aIRFrequencyKilohertz);

        tNumberOfCommands--;

        // skip last delay!
        if (tNumberOfCommands > 0) {
            auto tCurrentFrameDurationMillis = millis() - tStartOfFrameMillis;
            /*
             * Check and fallback for wrong RepeatPeriodMillis parameter. I.e the repeat period must be greater than each frame duration.
             */
            if (aRepeatPeriodMillis > tCurrentFrameDurationMillis) {
                delay(aRepeatPeriodMillis - tCurrentFrameDurationMillis);
            }
        }
    }
}

/**********************************************************************************************************************
 * Core send function
 **********************************************************************************************************************/
/**
 * Sends PulseDistance data with timing parameters and flag parameters.
 * The output always ends with a space
 * @param aOneMarkMicros    Timing for sending this protocol.
 * @param aData             uint32 or uint64 holding the bits to be sent.
 * @param aNumberOfBits     Number of bits from aData to be actually sent.
 * @param aFlags            Evaluated flags are PROTOCOL_IS_MSB_FIRST and SUPPRESS_STOP_BIT. Stop bit is otherwise sent for all pulse distance protocols.
 */
void IRsend::sendPulseDistanceWidthData(uint16_t aOneMarkMicros, uint16_t aOneSpaceMicros, uint16_t aZeroMarkMicros,
        uint16_t aZeroSpaceMicros, IRRawDataType aData, uint_fast8_t aNumberOfBits, uint8_t aFlags) {

#if defined(LOCAL_DEBUG)
    Serial.print(aData, HEX);
    Serial.print('|');
    Serial.println(aNumberOfBits);
    Serial.flush();
#endif

    // For MSBFirst, send data from MSB to LSB until mask bit is shifted out
    IRRawDataType tMask = 1ULL << (aNumberOfBits - 1);
    for (uint_fast8_t i = aNumberOfBits; i > 0; i--) {
        if (((aFlags & PROTOCOL_IS_MSB_MASK) && (aData & tMask)) || (!(aFlags & PROTOCOL_IS_MSB_MASK) && (aData & 1))) {
#if defined(LOCAL_TRACE)
            Serial.print('1');
#endif
            mark(aOneMarkMicros);
            space(aOneSpaceMicros);
        } else {
#if defined(LOCAL_TRACE)
            Serial.print('0');
#endif
            mark(aZeroMarkMicros);
            space(aZeroSpaceMicros);
        }
        if (aFlags & PROTOCOL_IS_MSB_MASK) {
            tMask >>= 1;
        } else {
            aData >>= 1;
        }
    }
    /*
     * Stop bit is sent for all pulse distance protocols i.e. aOneSpaceMicros != aZeroSpaceMicros.
     * Therefore it is not sent for Sony :-)
     * For sending from an array, no intermediate stop bit must be sent for all but last data chunk.
     */
    if ((!(aFlags & SUPPRESS_STOP_BIT)) && (abs(aOneSpaceMicros - aZeroSpaceMicros) > (aOneSpaceMicros / 4))) {
        // Send stop bit here
#if defined(LOCAL_TRACE)
        Serial.print('S');
#endif
        mark(aOneMarkMicros); // Use aOneMarkMicros for stop bits. This seems to be correct for all protocols :-)
    }
#if defined(LOCAL_TRACE)
    Serial.println();
#endif
}

/**********************************************************************************************************************
 * Stubs for core send function with PulseDistanceWidthProtocolConstants parameter
 **********************************************************************************************************************/

/**
 * Sends PulseDistance from data contained in parameter using ProtocolConstants structure for timing etc.
 * The output always ends with a space
 * Each additional call costs 16 bytes program memory
 * @param aProtocolConstants    The constants to use for sending this protocol.
 * @param aData                 uint32 or uint64 holding the bits to be sent.
 * @param aNumberOfBits         Number of bits from aData to be actually sent.
 */
void IRsend::sendPulseDistanceWidthData(PulseDistanceWidthProtocolConstants *aProtocolConstants, IRRawDataType aData,
        uint_fast8_t aNumberOfBits) {

    sendPulseDistanceWidthData(aProtocolConstants->DistanceWidthTimingInfo.OneMarkMicros,
            aProtocolConstants->DistanceWidthTimingInfo.OneSpaceMicros, aProtocolConstants->DistanceWidthTimingInfo.ZeroMarkMicros,
            aProtocolConstants->DistanceWidthTimingInfo.ZeroSpaceMicros, aData, aNumberOfBits, aProtocolConstants->Flags);
}

void IRsend::sendPulseDistanceWidthData_P(PulseDistanceWidthProtocolConstants const *aProtocolConstantsPGM, IRRawDataType aData,
        uint_fast8_t aNumberOfBits) {

    PulseDistanceWidthProtocolConstants tTemporaryPulseDistanceWidthProtocolConstants;
    memcpy_P(&tTemporaryPulseDistanceWidthProtocolConstants, aProtocolConstantsPGM,
            sizeof(tTemporaryPulseDistanceWidthProtocolConstants));
    sendPulseDistanceWidthData(&tTemporaryPulseDistanceWidthProtocolConstants, aData, aNumberOfBits);
}

/**********************************************************************************************************************
 * Send functions with detailed parameters
 **********************************************************************************************************************/

/**
 * Sends PulseDistance frames and repeats.
 * @param aFrequencyKHz, aHeaderMarkMicros, aHeaderSpaceMicros, aOneMarkMicros, aOneSpaceMicros, aZeroMarkMicros, aZeroSpaceMicros, aFlags, aRepeatPeriodMillis     Values to use for sending this protocol, also contained in the PulseDistanceWidthProtocolConstants of this protocol.
 * @param aData             uint32 or uint64 holding the bits to be sent.
 * @param aNumberOfBits     Number of bits from aData to be actually sent.
 * @param aFlags            Evaluated flags are PROTOCOL_IS_MSB_FIRST and SUPPRESS_STOP_BIT. Stop bit is otherwise sent for all pulse distance protocols.
 * @param aNumberOfRepeats  If < 0 and a aProtocolConstants->SpecialSendRepeatFunction() is specified
 *                          then it is called without leading and trailing space.
 * @param aSpecialSendRepeatFunction    If nullptr, the first frame is repeated completely, otherwise this function is used for sending the repeat frame.
 */
void IRsend::sendPulseDistanceWidth(uint_fast8_t aFrequencyKHz, uint16_t aHeaderMarkMicros, uint16_t aHeaderSpaceMicros,
        uint16_t aOneMarkMicros, uint16_t aOneSpaceMicros, uint16_t aZeroMarkMicros, uint16_t aZeroSpaceMicros, IRRawDataType aData,
        uint_fast8_t aNumberOfBits, uint8_t aFlags, uint16_t aRepeatPeriodMillis, int_fast8_t aNumberOfRepeats,
        void (*aSpecialSendRepeatFunction)()) {

    if (aNumberOfRepeats < 0) {
        if (aSpecialSendRepeatFunction != nullptr) {
            aSpecialSendRepeatFunction();
            return;
        } else {
            aNumberOfRepeats = 0; // send a plain frame as repeat
        }
    }

    // Set IR carrier frequency
    enableIROut(aFrequencyKHz);

    uint_fast8_t tNumberOfCommands = aNumberOfRepeats + 1;
    while (tNumberOfCommands > 0) {
        unsigned long tStartOfFrameMillis = millis();

        if (tNumberOfCommands < ((uint_fast8_t) aNumberOfRepeats + 1) && aSpecialSendRepeatFunction != nullptr) {
            // send special repeat
            aSpecialSendRepeatFunction();
        } else {
            // Header and regular frame
            mark(aHeaderMarkMicros);
            space(aHeaderSpaceMicros);
            sendPulseDistanceWidthData(aOneMarkMicros, aOneSpaceMicros, aZeroMarkMicros, aZeroSpaceMicros, aData, aNumberOfBits,
                    aFlags);
        }

        tNumberOfCommands--;
        // skip last delay!
        if (tNumberOfCommands > 0) {
            /*
             * Check and fallback for wrong RepeatPeriodMillis parameter. I.e the repeat period must be greater than each frame duration.
             */
            auto tFrameDurationMillis = millis() - tStartOfFrameMillis;
            if (aRepeatPeriodMillis > tFrameDurationMillis) {
                delay(aRepeatPeriodMillis - tFrameDurationMillis);
            }
        }
    }
}

void IRsend::sendPulseDistanceWidthFromArray(uint_fast8_t aFrequencyKHz, uint16_t aHeaderMarkMicros, uint16_t aHeaderSpaceMicros,
        uint16_t aOneMarkMicros, uint16_t aOneSpaceMicros, uint16_t aZeroMarkMicros, uint16_t aZeroSpaceMicros,
        IRRawDataType *aDecodedRawDataArray, uint16_t aNumberOfBits, uint8_t aFlags, uint16_t aRepeatPeriodMillis,
        int_fast8_t aNumberOfRepeats) {

    // Set IR carrier frequency
    enableIROut(aFrequencyKHz);

    uint_fast8_t tNumberOfCommands = aNumberOfRepeats + 1;
    uint_fast8_t tNumberOf32Or64BitChunks = ((aNumberOfBits - 1) / BITS_IN_RAW_DATA_TYPE) + 1;

#if defined(LOCAL_DEBUG)
    // fist data
    Serial.print(F("Data[0]=0x"));
    Serial.print(aDecodedRawDataArray[0], HEX);
    if (tNumberOf32Or64BitChunks > 1) {
        Serial.print(F(" Data[1]=0x"));
        Serial.print(aDecodedRawDataArray[1], HEX);
    }
    Serial.print(F(" #="));
    Serial.println(aNumberOfBits);
    Serial.flush();
#endif

    while (tNumberOfCommands > 0) {
        unsigned long tStartOfFrameMillis = millis();

        // Header
        mark(aHeaderMarkMicros);
        space(aHeaderSpaceMicros);

        for (uint_fast8_t i = 0; i < tNumberOf32Or64BitChunks; ++i) {
            uint8_t tNumberOfBitsForOneSend;

            // Manage stop bit
            uint8_t tFlags;
            if (i == (tNumberOf32Or64BitChunks - 1)) {
                // End of data
                tNumberOfBitsForOneSend = aNumberOfBits;
                tFlags = aFlags;
            } else {
                // intermediate data
                tNumberOfBitsForOneSend = BITS_IN_RAW_DATA_TYPE;
                tFlags = aFlags | SUPPRESS_STOP_BIT; // No stop bit for leading data
            }

            sendPulseDistanceWidthData(aOneMarkMicros, aOneSpaceMicros, aZeroMarkMicros, aZeroSpaceMicros, aDecodedRawDataArray[i],
                    tNumberOfBitsForOneSend, tFlags);
            aNumberOfBits -= BITS_IN_RAW_DATA_TYPE;
        }

        tNumberOfCommands--;
        // skip last delay!
        if (tNumberOfCommands > 0) {
            /*
             * Check and fallback for wrong RepeatPeriodMillis parameter. I.e the repeat period must be greater than each frame duration.
             */
            auto tFrameDurationMillis = millis() - tStartOfFrameMillis;
            if (aRepeatPeriodMillis > tFrameDurationMillis) {
                delay(aRepeatPeriodMillis - tFrameDurationMillis);
            }
        }
    }
}

void IRsend::sendPulseDistanceWidthFromPGMArray(uint_fast8_t aFrequencyKHz, uint16_t aHeaderMarkMicros, uint16_t aHeaderSpaceMicros,
        uint16_t aOneMarkMicros, uint16_t aOneSpaceMicros, uint16_t aZeroMarkMicros, uint16_t aZeroSpaceMicros,
        IRRawDataType const *aDecodedRawDataPGMArray, uint16_t aNumberOfBits, uint8_t aFlags, uint16_t aRepeatPeriodMillis,
        int_fast8_t aNumberOfRepeats) {

    // Set IR carrier frequency
    enableIROut(aFrequencyKHz);

    uint_fast8_t tNumberOfCommands = aNumberOfRepeats + 1;
    uint_fast8_t tNumberOf32Or64BitChunks = ((aNumberOfBits - 1) / BITS_IN_RAW_DATA_TYPE) + 1;

#if defined(LOCAL_DEBUG)
    // fist data
    Serial.print(F("Data[0]=0x"));
    Serial.print(aDecodedRawDataPGMArray[0], HEX);
    if (tNumberOf32Or64BitChunks > 1) {
        Serial.print(F(" Data[1]=0x"));
        Serial.print(aDecodedRawDataPGMArray[1], HEX);
    }
    Serial.print(F(" #="));
    Serial.println(aNumberOfBits);
    Serial.flush();
#endif

    while (tNumberOfCommands > 0) {
        unsigned long tStartOfFrameMillis = millis();

        // Header
        mark(aHeaderMarkMicros);
        space(aHeaderSpaceMicros);

        for (uint_fast8_t i = 0; i < tNumberOf32Or64BitChunks; ++i) {
            uint8_t tNumberOfBitsForOneSend;

            // Manage stop bit
            uint8_t tFlags;
            if (i == (tNumberOf32Or64BitChunks - 1)) {
                // End of data
                tNumberOfBitsForOneSend = aNumberOfBits;
                tFlags = aFlags;
            } else {
                // intermediate data
                tNumberOfBitsForOneSend = BITS_IN_RAW_DATA_TYPE;
                tFlags = aFlags | SUPPRESS_STOP_BIT; // No stop bit for leading data
            }

            IRRawDataType tDecodedRawData;
#if (__INT_WIDTH__ < 32)
            tDecodedRawData = pgm_read_dword(&aDecodedRawDataPGMArray[i]); // pgm_read_dword reads 32 bit on AVR
#else
            tDecodedRawData = aDecodedRawDataPGMArray[i]; // assume non Harvard architecture here
#endif
            sendPulseDistanceWidthData(aOneMarkMicros, aOneSpaceMicros, aZeroMarkMicros, aZeroSpaceMicros, tDecodedRawData,
                    tNumberOfBitsForOneSend, tFlags);
            aNumberOfBits -= BITS_IN_RAW_DATA_TYPE;
        }

        tNumberOfCommands--;
        // skip last delay!
        if (tNumberOfCommands > 0) {
            /*
             * Check and fallback for wrong RepeatPeriodMillis parameter. I.e the repeat period must be greater than each frame duration.
             */
            auto tFrameDurationMillis = millis() - tStartOfFrameMillis;
            if (aRepeatPeriodMillis > tFrameDurationMillis) {
                delay(aRepeatPeriodMillis - tFrameDurationMillis);
            }
        }
    }
}

/**********************************************************************************************************************
 * Stubs for send functions
 **********************************************************************************************************************/

/**
 * Sends PulseDistance data from array
 * For LSB First the LSB of array[0] is sent first then all bits until MSB of array[0]. Next is LSB of array[1] and so on.
 * The output always ends with a space
 * Stop bit is always sent
 * @param aFlags    Evaluated flags are PROTOCOL_IS_MSB_FIRST and SUPPRESS_STOP_BIT. Stop bit is otherwise sent for all pulse distance protocols.
 */
void IRsend::sendPulseDistanceWidthFromArray(uint_fast8_t aFrequencyKHz, DistanceWidthTimingInfoStruct *aDistanceWidthTimingInfo,
        IRRawDataType *aDecodedRawDataArray, uint16_t aNumberOfBits, uint8_t aFlags, uint16_t aRepeatPeriodMillis,
        int_fast8_t aNumberOfRepeats) {
    sendPulseDistanceWidthFromArray(aFrequencyKHz, aDistanceWidthTimingInfo->HeaderMarkMicros,
            aDistanceWidthTimingInfo->HeaderSpaceMicros, aDistanceWidthTimingInfo->OneMarkMicros,
            aDistanceWidthTimingInfo->OneSpaceMicros, aDistanceWidthTimingInfo->ZeroMarkMicros,
            aDistanceWidthTimingInfo->ZeroSpaceMicros, aDecodedRawDataArray, aNumberOfBits, aFlags, aRepeatPeriodMillis,
            aNumberOfRepeats);
}

void IRsend::sendPulseDistanceWidthFromArray_P(uint_fast8_t aFrequencyKHz,
        DistanceWidthTimingInfoStruct const *aDistanceWidthTimingInfoPGM, IRRawDataType *aDecodedRawDataArray,
        uint16_t aNumberOfBits, uint8_t aFlags, uint16_t aRepeatPeriodMillis, int_fast8_t aNumberOfRepeats) {

    DistanceWidthTimingInfoStruct tTemporaryDistanceWidthTimingInfo;
    memcpy_P(&tTemporaryDistanceWidthTimingInfo, aDistanceWidthTimingInfoPGM, sizeof(tTemporaryDistanceWidthTimingInfo));
    sendPulseDistanceWidthFromArray(aFrequencyKHz, &tTemporaryDistanceWidthTimingInfo, aDecodedRawDataArray, aNumberOfBits, aFlags,
            aRepeatPeriodMillis, aNumberOfRepeats);
}

/**********************************************************************************************************************
 * Send functions with PulseDistanceWidthProtocolConstants parameter
 **********************************************************************************************************************/
/**
 * Sends PulseDistance frames and repeats
 * @param aProtocolConstants    The constants to use for sending this protocol.
 * @param aData             uint32 or uint64 holding the bits to be sent.
 * @param aNumberOfBits     Number of bits from aData to be actually sent.
 * @param aNumberOfRepeats  If < 0 and a aProtocolConstants->SpecialSendRepeatFunction() is specified
 *                          then it is called without leading and trailing space.
 */
void IRsend::sendPulseDistanceWidth(PulseDistanceWidthProtocolConstants *aProtocolConstants, IRRawDataType aData,
        uint_fast8_t aNumberOfBits, int_fast8_t aNumberOfRepeats) {

#if defined(LOCAL_DEBUG)
    Serial.print(F("Data=0x"));
    Serial.print(aData, HEX);
    Serial.print(F(" #="));
    Serial.println(aNumberOfBits);
    Serial.flush();
#endif

    if (aNumberOfRepeats < 0) {
        if (aProtocolConstants->SpecialSendRepeatFunction != nullptr) {
            /*
             * Send only a special repeat and return
             */
            aProtocolConstants->SpecialSendRepeatFunction();
            return;
        } else {
            // Send only one plain frame (as repeat)
            aNumberOfRepeats = 0;
        }
    }

    // Set IR carrier frequency
    enableIROut(aProtocolConstants->FrequencyKHz);

    uint_fast8_t tNumberOfCommands = aNumberOfRepeats + 1;
    while (tNumberOfCommands > 0) {
        unsigned long tStartOfFrameMillis = millis();

        if (tNumberOfCommands < ((uint_fast8_t) aNumberOfRepeats + 1) && aProtocolConstants->SpecialSendRepeatFunction != nullptr) {
            // send special repeat, if specified and we are not in the first loop
            aProtocolConstants->SpecialSendRepeatFunction();
        } else {
            /*
             * Send Header and regular frame
             */
            mark(aProtocolConstants->DistanceWidthTimingInfo.HeaderMarkMicros);
            space(aProtocolConstants->DistanceWidthTimingInfo.HeaderSpaceMicros);
            sendPulseDistanceWidthData(aProtocolConstants, aData, aNumberOfBits);
        }

        tNumberOfCommands--;

        // skip last delay!
        if (tNumberOfCommands > 0) {
            auto tCurrentFrameDurationMillis = millis() - tStartOfFrameMillis;
            /*
             * Check and fallback for wrong RepeatPeriodMillis parameter. I.e the repeat period must be greater than each frame duration.
             */
            if (aProtocolConstants->RepeatPeriodMillis > tCurrentFrameDurationMillis) {
                delay(aProtocolConstants->RepeatPeriodMillis - tCurrentFrameDurationMillis);
            }
        }
    }
}

/**
 * Sends PulseDistance data from array using PulseDistanceWidthProtocolConstants
 * For LSB First the LSB of array[0] is sent first then all bits until MSB of array[0]. Next is LSB of array[1] and so on.
 * The output always ends with a space
 * Stop bit is always sent
 * @param aNumberOfBits     Number of bits from aDecodedRawDataArray to be actually sent.
 * @param aNumberOfRepeats  If < 0 and a aProtocolConstants->SpecialSendRepeatFunction() is specified
 *                          then it is called without leading and trailing space.
 */
void IRsend::sendPulseDistanceWidthFromArray(PulseDistanceWidthProtocolConstants *aProtocolConstants,
        IRRawDataType *aDecodedRawDataArray, uint16_t aNumberOfBits, int_fast8_t aNumberOfRepeats) {

// Calling sendPulseDistanceWidthFromArray() costs 68 bytes program memory compared to the implementation below
//    sendPulseDistanceWidthFromArray(aProtocolConstants->FrequencyKHz, aProtocolConstants->DistanceWidthTimingInfo.HeaderMarkMicros,
//            aProtocolConstants->DistanceWidthTimingInfo.HeaderSpaceMicros,
//            aProtocolConstants->DistanceWidthTimingInfo.OneMarkMicros, aProtocolConstants->DistanceWidthTimingInfo.OneSpaceMicros,
//            aProtocolConstants->DistanceWidthTimingInfo.ZeroMarkMicros, aProtocolConstants->DistanceWidthTimingInfo.ZeroSpaceMicros,
//            aDecodedRawDataArray, aNumberOfBits, aProtocolConstants->Flags, aProtocolConstants->RepeatPeriodMillis,
//            aNumberOfRepeats);
    // Set IR carrier frequency
    enableIROut(aProtocolConstants->FrequencyKHz);

    uint_fast8_t tNumberOf32Or64BitChunks = ((aNumberOfBits - 1) / BITS_IN_RAW_DATA_TYPE) + 1;

#if defined(LOCAL_DEBUG)
    // fist data
    Serial.print(F("Data[0]=0x"));
    Serial.print(aDecodedRawDataArray[0], HEX);
    if (tNumberOf32Or64BitChunks > 1) {
        Serial.print(F(" Data[1]=0x"));
        Serial.print(aDecodedRawDataArray[1], HEX);
    }
    Serial.print(F(" #="));
    Serial.println(aNumberOfBits);
    Serial.flush();
#endif

    uint_fast8_t tNumberOfCommands = aNumberOfRepeats + 1;
    while (tNumberOfCommands > 0) {
        auto tStartOfFrameMillis = millis();
        auto tNumberOfBits = aNumberOfBits; // refresh value for repeats

        // Header
        mark(aProtocolConstants->DistanceWidthTimingInfo.HeaderMarkMicros);
        space(aProtocolConstants->DistanceWidthTimingInfo.HeaderSpaceMicros);
        uint8_t tOriginalFlags = aProtocolConstants->Flags;

        for (uint_fast8_t i = 0; i < tNumberOf32Or64BitChunks; ++i) {
            uint8_t tNumberOfBitsForOneSend;

            uint8_t tFlags;
            if (i == (tNumberOf32Or64BitChunks - 1)) {
                // End of data
                tNumberOfBitsForOneSend = tNumberOfBits;
                tFlags = tOriginalFlags;
            } else {
                // intermediate data
                tNumberOfBitsForOneSend = BITS_IN_RAW_DATA_TYPE;
                tFlags = tOriginalFlags | SUPPRESS_STOP_BIT; // No stop bit for leading data
            }

            sendPulseDistanceWidthData(aProtocolConstants->DistanceWidthTimingInfo.OneMarkMicros,
                    aProtocolConstants->DistanceWidthTimingInfo.OneSpaceMicros,
                    aProtocolConstants->DistanceWidthTimingInfo.ZeroMarkMicros,
                    aProtocolConstants->DistanceWidthTimingInfo.ZeroSpaceMicros, aDecodedRawDataArray[i], tNumberOfBitsForOneSend,
                    tFlags);
            tNumberOfBits -= BITS_IN_RAW_DATA_TYPE;
        }

        tNumberOfCommands--;
        // skip last delay!
        if (tNumberOfCommands > 0) {
            /*
             * Check and fallback for wrong RepeatPeriodMillis parameter. I.e the repeat period must be greater than each frame duration.
             */
            auto tFrameDurationMillis = millis() - tStartOfFrameMillis;
            if (aProtocolConstants->RepeatPeriodMillis > tFrameDurationMillis) {
                delay(aProtocolConstants->RepeatPeriodMillis - tFrameDurationMillis);
            }
        }
    }
}

void IRsend::sendPulseDistanceWidthFromPGMArray(PulseDistanceWidthProtocolConstants *aProtocolConstants,
        IRRawDataType const *aDecodedRawDataPGMArray, uint16_t aNumberOfBits, int_fast8_t aNumberOfRepeats) {

// Calling sendPulseDistanceWidthFromArray() costs 68 bytes program memory compared to the implementation below
//    sendPulseDistanceWidthFromArray(aProtocolConstants->FrequencyKHz, aProtocolConstants->DistanceWidthTimingInfo.HeaderMarkMicros,
//            aProtocolConstants->DistanceWidthTimingInfo.HeaderSpaceMicros,
//            aProtocolConstants->DistanceWidthTimingInfo.OneMarkMicros, aProtocolConstants->DistanceWidthTimingInfo.OneSpaceMicros,
//            aProtocolConstants->DistanceWidthTimingInfo.ZeroMarkMicros, aProtocolConstants->DistanceWidthTimingInfo.ZeroSpaceMicros,
//            aDecodedRawDataArray, aNumberOfBits, aProtocolConstants->Flags, aProtocolConstants->RepeatPeriodMillis,
//            aNumberOfRepeats);
    // Set IR carrier frequency
    enableIROut(aProtocolConstants->FrequencyKHz);

    uint_fast8_t tNumberOf32Or64BitChunks = ((aNumberOfBits - 1) / BITS_IN_RAW_DATA_TYPE) + 1;

#if defined(LOCAL_DEBUG)
    // fist data
    Serial.print(F("Data[0]=0x"));
    Serial.print(aDecodedRawDataPGMArray[0], HEX);
    if (tNumberOf32Or64BitChunks > 1) {
        Serial.print(F(" Data[1]=0x"));
        Serial.print(aDecodedRawDataPGMArray[1], HEX);
    }
    Serial.print(F(" #="));
    Serial.println(aNumberOfBits);
    Serial.flush();
#endif

    uint_fast8_t tNumberOfCommands = aNumberOfRepeats + 1;
    while (tNumberOfCommands > 0) {
        auto tStartOfFrameMillis = millis();
        auto tNumberOfBits = aNumberOfBits; // refresh value for repeats

        // Header
        mark(aProtocolConstants->DistanceWidthTimingInfo.HeaderMarkMicros);
        space(aProtocolConstants->DistanceWidthTimingInfo.HeaderSpaceMicros);
        uint8_t tOriginalFlags = aProtocolConstants->Flags;

        for (uint_fast8_t i = 0; i < tNumberOf32Or64BitChunks; ++i) {
            uint8_t tNumberOfBitsForOneSend;

            uint8_t tFlags;
            if (i == (tNumberOf32Or64BitChunks - 1)) {
                // End of data
                tNumberOfBitsForOneSend = tNumberOfBits;
                tFlags = tOriginalFlags;
            } else {
                // intermediate data
                tNumberOfBitsForOneSend = BITS_IN_RAW_DATA_TYPE;
                tFlags = tOriginalFlags | SUPPRESS_STOP_BIT; // No stop bit for leading data
            }

            IRRawDataType tDecodedRawData;
#if (__INT_WIDTH__ < 32)
            tDecodedRawData = pgm_read_dword(&aDecodedRawDataPGMArray[i]); // pgm_read_dword reads 32 bit on AVR
#else
            tDecodedRawData = aDecodedRawDataPGMArray[i]; // assume non Harvard architecture here
#endif
            sendPulseDistanceWidthData(aProtocolConstants->DistanceWidthTimingInfo.OneMarkMicros,
                    aProtocolConstants->DistanceWidthTimingInfo.OneSpaceMicros,
                    aProtocolConstants->DistanceWidthTimingInfo.ZeroMarkMicros,
                    aProtocolConstants->DistanceWidthTimingInfo.ZeroSpaceMicros, tDecodedRawData, tNumberOfBitsForOneSend, tFlags);
            tNumberOfBits -= BITS_IN_RAW_DATA_TYPE;
        }

        tNumberOfCommands--;
        // skip last delay!
        if (tNumberOfCommands > 0) {
            /*
             * Check and fallback for wrong RepeatPeriodMillis parameter. I.e the repeat period must be greater than each frame duration.
             */
            auto tFrameDurationMillis = millis() - tStartOfFrameMillis;
            if (aProtocolConstants->RepeatPeriodMillis > tFrameDurationMillis) {
                delay(aProtocolConstants->RepeatPeriodMillis - tFrameDurationMillis);
            }
        }
    }
}

/**********************************************************************************************************************
 * Stubs for send functions with PulseDistanceWidthProtocolConstants parameter
 **********************************************************************************************************************/

void IRsend::sendPulseDistanceWidthFromArray_P(PulseDistanceWidthProtocolConstants const *aProtocolConstantsPGM,
        IRRawDataType *aDecodedRawDataArray, uint16_t aNumberOfBits, int_fast8_t aNumberOfRepeats) {

    PulseDistanceWidthProtocolConstants tTemporaryPulseDistanceWidthProtocolConstants;
    memcpy_P(&tTemporaryPulseDistanceWidthProtocolConstants, aProtocolConstantsPGM,
            sizeof(tTemporaryPulseDistanceWidthProtocolConstants));
    sendPulseDistanceWidthFromArray(&tTemporaryPulseDistanceWidthProtocolConstants, aDecodedRawDataArray, aNumberOfBits,
            aNumberOfRepeats);
}
void IRsend::sendPulseDistanceWidthFromPGMArray_P(PulseDistanceWidthProtocolConstants const *aProtocolConstantsPGM,
        IRRawDataType const *aDecodedRawDataPGMArray, uint16_t aNumberOfBits, int_fast8_t aNumberOfRepeats) {

    PulseDistanceWidthProtocolConstants tTemporaryPulseDistanceWidthProtocolConstants;
    memcpy_P(&tTemporaryPulseDistanceWidthProtocolConstants, aProtocolConstantsPGM,
            sizeof(tTemporaryPulseDistanceWidthProtocolConstants));
    sendPulseDistanceWidthFromPGMArray(&tTemporaryPulseDistanceWidthProtocolConstants, aDecodedRawDataPGMArray, aNumberOfBits,
            aNumberOfRepeats);
}

void IRsend::sendPulseDistanceWidth_P(PulseDistanceWidthProtocolConstants const *aProtocolConstantsPGM, IRRawDataType aData,
        uint_fast8_t aNumberOfBits, int_fast8_t aNumberOfRepeats) {
    PulseDistanceWidthProtocolConstants tTemporaryPulseDistanceWidthProtocolConstants;
    memcpy_P(&tTemporaryPulseDistanceWidthProtocolConstants, aProtocolConstantsPGM,
            sizeof(tTemporaryPulseDistanceWidthProtocolConstants));
    sendPulseDistanceWidth(&tTemporaryPulseDistanceWidthProtocolConstants, aData, aNumberOfBits, aNumberOfRepeats);
}

/**
 * Sends Biphase (Manchester) coded data MSB first
 * This function concatenates two marks to one longer mark,
 * thus avoiding the programmatically pause between the generation of two separate marks.
<<<<<<< HEAD
 * Send an additional start bit if specified, do not send the trailing space of the start bit
 * 0 -> mark+space
 * 1 -> space+mark
 * The output always ends with a space
 * can only send 31 bit data, since we may put the start bit as 32th bit on front
=======
 * Send an additional start bit if specified
 * 0 -> mark+space
 * 1 -> space+mark
 * The output always ends with a space
>>>>>>> 77dcb9f7
 * @param aData             uint32 or uint64 holding the bits to be sent.
 * @param aNumberOfBits     Number of bits from aData to be actually sent.
 * @param aSendStartBit     if true sends an additional start bit with value 1 as MSB, if false no start bit is sent and data may start with 0 or 1.
 */
void IRsend::sendBiphaseData(uint16_t aBiphaseTimeUnit, uint32_t aData, uint_fast8_t aNumberOfBits, bool aSendStartBit) {

    IR_TRACE_PRINT(F("0x"));
    IR_TRACE_PRINT(aData, HEX);

#if defined(LOCAL_TRACE)
    Serial.print('S');
#endif

    uint32_t tMask; 
    uint_fast8_t tLastBitValue;
    bool tNextBitIsOne;
// total number of bits to send including start bit if specified
    uint8_t aBitsToSend = aNumberOfBits + (aSendStartBit ? 1 : 0);
// Data - Biphase code MSB first
    if (aSendStartBit) {
// prepare for start with sending the start bit, which is 1
<<<<<<< HEAD
        tMask = 1UL << aNumberOfBits;    // mask is now set for the virtual start bit
        tLastBitValue = 1;    // Start bit is a 1
        tNextBitIsOne = 1;    // Start bit is a 1
    } else {
// prepare to send only the data which may start with a 0 or 1 (e.g. after a defined pause or header when no additional start bit is needed)
        tMask = 1UL << (aNumberOfBits - 1); // mask is now set for the MSB of data
        tLastBitValue = ((aData & tMask) != 0) ? 1 : 0; // remember the value of the first bit to be sent
        tNextBitIsOne = tLastBitValue;
    }
// now send all bits
    for (uint_fast8_t i = aBitsToSend; i > 0; i--) {
=======
    uint32_t tMask;
    uint_fast8_t tLastBitValue;
    bool tNextBitIsOne;
    uint8_t tBitsToSend; // total number of bits to send including start bit if specified

    // Data - Biphase code MSB first
    tMask = 1UL << aNumberOfBits; // mask is now set for the virtual start bit
    if (aSendStartBit) {
        tBitsToSend = aNumberOfBits + 1; // +1 for additional start bit
        // prepare for start with sending the start bit, which is 1
        tNextBitIsOne = 1; // Start bit is a 1, value is copied to tCurrentBitIsOne
        tLastBitValue = 0; // Force to send the mark if tNextBitIsOne is 0 (which it is not here). Does not increase code size :-).
    } else {
        // prepare to send only the data which may start with a 0 or 1 (e.g. after a defined pause or header when no additional start bit is needed)
        tMask = 1UL >> 1; // mask is now set for the MSB of data
        tBitsToSend = aNumberOfBits;
        tNextBitIsOne = ((aData & tMask) != 0) ? 1 : 0; // Value is copied to tCurrentBitIsOne
        tLastBitValue = 0; // Force to send the mark if tNextBitIsOne is 0
    }

    // now send all bits
    for (uint_fast8_t i = tBitsToSend; i > 0; i--) {
>>>>>>> 77dcb9f7
        bool tCurrentBitIsOne = tNextBitIsOne;
        tMask >>= 1;
        tNextBitIsOne = ((aData & tMask) != 0) || (i == 1); // true for last bit to avoid extension of mark
        if (tCurrentBitIsOne) {
#if defined(LOCAL_TRACE)
            Serial.print('1');
#endif
            space(aBiphaseTimeUnit);
            if (tNextBitIsOne) {
<<<<<<< HEAD
                // if next bit is 1 send a single mark
                mark(aBiphaseTimeUnit);
=======
                mark(aBiphaseTimeUnit); // if next bit is 1 send a single mark
>>>>>>> 77dcb9f7
            } else {
                // if next bit is 0, extend the current mark in order to generate a continuous signal without short breaks
                mark(2 * aBiphaseTimeUnit);
            }
            tLastBitValue = 1;

        } else {
#if defined(LOCAL_TRACE)
            Serial.print('0');
#endif
<<<<<<< HEAD
            if (!tLastBitValue) {
                // if last bit was 0 send a space
                mark(aBiphaseTimeUnit);
=======
            if (tLastBitValue == 0) {
                mark(aBiphaseTimeUnit); // if next bit is 1 send a single mark
>>>>>>> 77dcb9f7
            }
            space(aBiphaseTimeUnit);
            tLastBitValue = 0;
        }
    }
    IR_TRACE_PRINTLN();
}

/**
 * Sends an IR mark for the specified number of microseconds.
 * The mark output is modulated at the PWM frequency if USE_NO_SEND_PWM is not defined.
 * The output is guaranteed to be OFF / inactive after after the call of the function.
 * This function may affect the state of feedback LED.
 * Period time is 26 us for 38.46 kHz, 27 us for 37.04 kHz, 25 us for 40 kHz.
 * On time is 8 us for 30% duty cycle
 *
 * The mark() function relies on the correct implementation of:
 * delayMicroseconds() for pulse time, and micros() for pause time.
 * The delayMicroseconds() of pulse time is guarded on AVR CPU's with noInterrupts() / interrupts().
 * At the start of pause time, interrupts are enabled once, the rest of the pause is also guarded on AVR CPU's with noInterrupts() / interrupts().
 * The maximum length of an interrupt during sending should not exceed 26 us - 8 us = 18 us, otherwise timing is disturbed.
 * This disturbance is no problem, if the exceedance is small and does not happen too often.
 */
void IRsend::mark(uint16_t aMarkMicros) {

#if defined(SEND_PWM_BY_TIMER) || defined(USE_NO_SEND_PWM)
#  if defined(LED_SEND_FEEDBACK_CODE)
    setFeedbackLED(true);
#  endif
#endif

#if defined(SEND_PWM_BY_TIMER)
    /*
     * Generate hardware PWM signal
     */
    enableSendPWMByTimer(); // Enable timer or ledcWrite() generated PWM output
    customDelayMicroseconds(aMarkMicros);
    IRLedOff(); // disables hardware PWM and manages feedback LED
    return;

#elif defined(USE_NO_SEND_PWM)
    /*
     * Here we generate no carrier PWM, just simulate an active low receiver signal.
     */
#  if defined(USE_OPEN_DRAIN_OUTPUT_FOR_SEND_PIN) && !defined(OUTPUT_OPEN_DRAIN)
    // Here we have no hardware supported Open Drain outputs, so we must mimicking it
    pinModeFast(sendPin, OUTPUT); // active state for mimicking open drain
#  elif defined(USE_ACTIVE_HIGH_OUTPUT_FOR_NO_SEND_PWM) || defined(USE_ACTIVE_HIGH_OUTPUT_FOR_SEND_PIN) // USE_ACTIVE_HIGH_OUTPUT_FOR_SEND_PIN is old and deprecated
    digitalWriteFast(sendPin, HIGH); // Set output to active high.
#  else
    digitalWriteFast(sendPin, LOW); // Set output to active low.
#  endif

    customDelayMicroseconds(aMarkMicros);
    IRLedOff();
#  if defined(LED_SEND_FEEDBACK_CODE)
    setFeedbackLED(false);
    return;
#  endif

#else // defined(SEND_PWM_BY_TIMER)

    unsigned long tMicrosOfEndOfNextPWMPause = micros();
#  if defined(LED_SEND_FEEDBACK_CODE)
    unsigned long tStartMicros = tMicrosOfEndOfNextPWMPause + (136 / CLOCKS_PER_MICRO); // To compensate for call duration and activating of LED
    bool tFeedbackLedIsActive = false;
#else
    unsigned long tStartMicros = tMicrosOfEndOfNextPWMPause + (112 / CLOCKS_PER_MICRO); // To compensate for call duration - 112 is an empirical value
#endif

    /***************************************************************************************************
     * Generate the IR PWM with 30% duty cycle with a frequency of e.g. 38 kHz by software / bit banging
     **************************************************************************************************/
    do {
//        digitalToggleFast(_IR_TIMING_TEST_PIN);
        /*****************************************
         * Output the PWM pulse - IR LED is active
         ****************************************/
        noInterrupts(); // do not let interrupts extend the short on period
#  if defined(USE_OPEN_DRAIN_OUTPUT_FOR_SEND_PIN) || defined(USE_ACTIVE_LOW_OUTPUT_FOR_SEND_PIN)
#    if defined(USE_ACTIVE_LOW_OUTPUT_FOR_SEND_PIN) || defined(OUTPUT_OPEN_DRAIN)
        if (__builtin_constant_p(sendPin)) {
            digitalWriteFast(sendPin, LOW); // set output to active low. Also applicable for pin with mode OUTPUT_OPEN_DRAIN :-)
        } else {
            digitalWrite(sendPin, LOW);
        }
#    else
        pinModeFast(sendPin, OUTPUT); // active state for mimicking open drain
#    endif
#  else
        // 3.5 us from FeedbackLed on to pin setting. 5.7 us from call of mark() to pin setting incl. setting of feedback pin.
        // 4.3 us from do{ to pin setting if sendPin is no constant
        // check must be here because of MegaTinyCore and its badArg() check
        if (__builtin_constant_p(sendPin)) {
            digitalWriteFast(sendPin, HIGH);
        } else {
            digitalWrite(sendPin, HIGH);
        }
#  endif
        /*
         * Timing for the on time of the e.g. 38 kHz signal.
         * On time is 8 us for 30% duty cycle. This is normally implemented by a blocking wait.
         */
        delayMicroseconds (periodOnTimeMicros);

        /*******************************************
         * Output the PWM pause - IR LED is inactive
         ******************************************/
#  if defined(USE_OPEN_DRAIN_OUTPUT_FOR_SEND_PIN) || defined(USE_ACTIVE_LOW_OUTPUT_FOR_SEND_PIN)
#    if defined(USE_ACTIVE_LOW_OUTPUT_FOR_SEND_PIN) || defined(OUTPUT_OPEN_DRAIN)
        if (__builtin_constant_p(sendPin)) {
            digitalWriteFast(sendPin, HIGH);  // Set output to inactive high. Also applicable for pin with mode OUTPUT_OPEN_DRAIN
        } else {
            digitalWrite(sendPin, HIGH);
        }
#    else
        pinModeFast(sendPin, INPUT); // to mimic the open drain inactive state
#    endif

#  else
        if (__builtin_constant_p(sendPin)) {
            digitalWriteFast(sendPin, LOW);
        } else {
            digitalWrite(sendPin, LOW);
        }
#  endif
        /*
         * Enable interrupts at start of the longer off period. Required at least to keep micros correct.
         * If receive interrupt is still active, it takes 3.4 us from now until receive ISR is active (for 7 us + pop's)
         */
        interrupts();

#  if defined(LED_SEND_FEEDBACK_CODE)
        /*
         * Delayed call of setFeedbackLED() to get better startup timing, especially required for consecutive marks
         */
        if (!tFeedbackLedIsActive) {
            tFeedbackLedIsActive = true; // do it only once
            setFeedbackLED(true);
        }
#  endif
        /********************************************************************************************************************************
         * Check for end of the PWM pause with micros() < tMicrosOfEndOfNextPWMPause.
         * This generates the timing for the transmit frequency e.g. 38 kHz
         * Measured delta between pause duration values are 8 us for a 16 MHz Uno (from 15 to 23), if interrupts are disabled below
         * Minimal pause duration is 5.2 us
         *******************************************************************************************************************************/
        tMicrosOfEndOfNextPWMPause += periodTimeMicros;
#if defined(__AVR__) // micros() for STM sometimes give decreasing values if interrupts are disabled. See https://github.com/stm32duino/Arduino_Core_STM32/issues/1680
        noInterrupts(); // disable interrupts (especially the 20 us receive interrupts) only at start of the PWM pause. Otherwise it may extend the pause too much.
#endif
        unsigned long tMicros;
        do {
#if defined(_IR_MEASURE_TIMING) && defined(_IR_TIMING_TEST_PIN)
            digitalWriteFast(_IR_TIMING_TEST_PIN, HIGH); // 2 clock cycles
#endif
            /*
             * For AVR @16MHz we have only 4 us resolution.
             * The duration of the micros() call itself is 3 us.
             * It takes 0.9 us from signal going low to here.
             * The rest of the loop takes 1.2 us
             */
#if defined(_IR_MEASURE_TIMING) && defined(_IR_TIMING_TEST_PIN)
            digitalWriteFast(_IR_TIMING_TEST_PIN, LOW); // 2 clock cycles
#endif

            /*************************************************
             * Check for end of mark duration / PWM generation
             ************************************************/
            tMicros = micros();
            uint16_t tDeltaMicros = tMicros - tStartMicros;
            // reset feedback led in the last pause before end
//            tDeltaMicros += (160 / CLOCKS_PER_MICRO); // adding this once increases program size, so do it below !
            if (tDeltaMicros >= aMarkMicros) {
#if defined(LED_SEND_FEEDBACK_CODE)
                setFeedbackLED(false);
#endif
#if defined(__AVR__)
                interrupts();
#endif
                return;
            }
        } while (tMicros < tMicrosOfEndOfNextPWMPause); // = End of one PWM period
    } while (true);
#  endif
}

/**
 * Just switch the IR sending LED off to send an IR space
 * A space is "no output", so the PWM output is disabled.
 * This function may affect the state of feedback LED.
 */
void IRsend::IRLedOff() {
#if defined(SEND_PWM_BY_TIMER)
    disableSendPWMByTimer(); // Disable PWM output
#elif defined(USE_NO_SEND_PWM)
#  if defined(USE_OPEN_DRAIN_OUTPUT_FOR_SEND_PIN) && !defined(OUTPUT_OPEN_DRAIN)
    digitalWriteFast(sendPin, LOW); // prepare for all next active states.
    pinModeFast(sendPin, INPUT);// inactive state for open drain
#  elif defined(USE_ACTIVE_HIGH_OUTPUT_FOR_NO_SEND_PWM) || defined(USE_ACTIVE_HIGH_OUTPUT_FOR_SEND_PIN) // USE_ACTIVE_HIGH_OUTPUT_FOR_SEND_PIN is old and deprecated
    digitalWriteFast(sendPin, LOW); // Set output to inactive low.
#  else
    digitalWriteFast(sendPin, HIGH); // Set output to inactive high.
#  endif
#else
#  if defined(USE_OPEN_DRAIN_OUTPUT_FOR_SEND_PIN) || defined(USE_ACTIVE_LOW_OUTPUT_FOR_SEND_PIN)
#    if defined(USE_ACTIVE_LOW_OUTPUT_FOR_SEND_PIN) || defined(OUTPUT_OPEN_DRAIN)
    if (__builtin_constant_p(sendPin)) {
        digitalWriteFast(sendPin, HIGH); // set output to inactive high.
    } else {
        digitalWrite(sendPin, HIGH);
    }
#    else
    pinModeFast(sendPin, INPUT); // inactive state to mimic open drain
#    endif
#  else
    if (__builtin_constant_p(sendPin)) {
        digitalWriteFast(sendPin, LOW); // set output to active low.
    } else {
        digitalWrite(sendPin, LOW);
    }
#  endif
#endif

#if defined(LED_SEND_FEEDBACK_CODE)
    setFeedbackLED(false);
#endif
}

/**
 * Sends an IR space for the specified number of microseconds.
 * A space is "no output", so just wait.
 * Executing program between end of mark and start of next mark uses around 15 to 20 us @ 16 MHz. This time is adds to the space delay here.
 */
void IRsend::space(uint16_t aSpaceMicros) {
    customDelayMicroseconds(aSpaceMicros);
}

/**
 * Custom delay function that circumvents Arduino's delayMicroseconds 16 bit limit
 * and is (mostly) not extended by the duration of interrupt codes like the millis() interrupt
 */
void IRsend::customDelayMicroseconds(unsigned long aMicroseconds) {
#if defined(ESP32) || defined(ESP8266)
    // from https://github.com/crankyoldgit/IRremoteESP8266/blob/00b27cc7ea2e7ac1e48e91740723c805a38728e0/src/IRsend.cpp#L123
    // Invoke a delay(), where possible, to avoid triggering the WDT.
    // see https://github.com/Arduino-IRremote/Arduino-IRremote/issues/1114 for the reason of checking for > 16383)
    // delayMicroseconds() is only accurate to 16383 us. Ref: https://www.arduino.cc/en/Reference/delayMicroseconds
    if (aMicroseconds > 16383) {
        delay(aMicroseconds / 1000UL);  // Delay for as many whole milliseconds as we can.
        // Delay the remaining sub-millisecond.
        delayMicroseconds(static_cast<uint16_t>(aMicroseconds % 1000UL));
    } else {
        delayMicroseconds(aMicroseconds);
    }
#else

#  if defined(__AVR__)
    unsigned long start = micros() - (64 / clockCyclesPerMicrosecond()); // - (64 / clockCyclesPerMicrosecond()) for reduced resolution and additional overhead
#  else
    unsigned long start = micros();
#  endif
// overflow invariant comparison :-)
    while (micros() - start < aMicroseconds) {
    }
#endif
}

/**
 * Enables IR output. The kHz value controls the modulation frequency in kilohertz.
 * IF PWM should be generated by a timer, it uses the platform specific timerConfigForSend() function,
 * otherwise it computes the delays used by the mark() function.
 * If IR_SEND_PIN is defined, maximum PWM frequency for an AVR @16 MHz is 170 kHz (180 kHz if NO_LED_SEND_FEEDBACK_CODE is defined)
 */
void IRsend::enableIROut(uint_fast8_t aFrequencyKHz) {
#if defined(SEND_PWM_BY_TIMER)
    timerConfigForSend(aFrequencyKHz); // must set output pin mode and disable receive interrupt if required, e.g. uses the same resource

#elif defined(USE_NO_SEND_PWM)
    (void) aFrequencyKHz;

#else
    periodTimeMicros = (1000U + (aFrequencyKHz / 2)) / aFrequencyKHz; // rounded value -> 26 for 38.46 kHz, 27 for 37.04 kHz, 25 for 40 kHz.
#  if defined(IR_SEND_PIN)
    periodOnTimeMicros = (((periodTimeMicros * IR_SEND_DUTY_CYCLE_PERCENT) + 50) / 100U); // +50 for rounding -> 830/100 for 30% and 16 MHz
#  else
// Heuristics! We require a nanosecond correction for "slow" digitalWrite() functions
    periodOnTimeMicros = (((periodTimeMicros * IR_SEND_DUTY_CYCLE_PERCENT) + 50 - (PULSE_CORRECTION_NANOS / 10)) / 100U); // +50 for rounding -> 530/100 for 30% and 16 MHz
#  endif
#endif // defined(SEND_PWM_BY_TIMER)

#if defined(USE_OPEN_DRAIN_OUTPUT_FOR_SEND_PIN) && defined(OUTPUT_OPEN_DRAIN) // the mode INPUT for mimicking open drain is set at IRLedOff()
#  if defined(IR_SEND_PIN)
    pinModeFast(IR_SEND_PIN, OUTPUT_OPEN_DRAIN);
#  else
    pinModeFast(sendPin, OUTPUT_OPEN_DRAIN);
#  endif
#else

// For Non AVR platforms pin mode for SEND_PWM_BY_TIMER must be handled by the timerConfigForSend() function
// because ESP 2.0.2 ledcWrite does not work if pin mode is set, and RP2040 requires gpio_set_function(IR_SEND_PIN, GPIO_FUNC_PWM);
#  if defined(__AVR__) || !defined(SEND_PWM_BY_TIMER)
#    if defined(IR_SEND_PIN)
    pinModeFast(IR_SEND_PIN, OUTPUT);
#    else
    if (__builtin_constant_p(sendPin)) {
        pinModeFast(sendPin, OUTPUT);
    } else {
        pinMode(sendPin, OUTPUT);
    }
#    endif
#  endif
#endif // defined(USE_OPEN_DRAIN_OUTPUT_FOR_SEND_PIN)
}

#if defined(SEND_PWM_BY_TIMER)
// Used for Bang&Olufsen
void IRsend::enableHighFrequencyIROut(uint_fast16_t aFrequencyKHz) {
    timerConfigForSend(aFrequencyKHz); // must set output pin mode and disable receive interrupt if required, e.g. uses the same resource
    // For Non AVR platforms pin mode for SEND_PWM_BY_TIMER must be handled by the timerConfigForSend() function
    // because ESP 2.0.2 ledcWrite does not work if pin mode is set, and RP2040 requires gpio_set_function(IR_SEND_PIN, GPIO_FUNC_PWM);
#  if defined(__AVR__)
#    if defined(IR_SEND_PIN)
    pinModeFast(IR_SEND_PIN, OUTPUT);
#    else
    pinModeFast(sendPin, OUTPUT);
#    endif
#  endif
}
#endif

uint16_t IRsend::getPulseCorrectionNanos() {
    return PULSE_CORRECTION_NANOS;
}

/** @}*/
#if defined(_IR_MEASURE_TIMING)
#undef _IR_MEASURE_TIMING
#endif
#if defined(LOCAL_TRACE)
#undef LOCAL_TRACE
#endif
#if defined(LOCAL_DEBUG)
#undef LOCAL_DEBUG
#endif
#endif // _IR_SEND_HPP<|MERGE_RESOLUTION|>--- conflicted
+++ resolved
@@ -1183,18 +1183,11 @@
  * Sends Biphase (Manchester) coded data MSB first
  * This function concatenates two marks to one longer mark,
  * thus avoiding the programmatically pause between the generation of two separate marks.
-<<<<<<< HEAD
  * Send an additional start bit if specified, do not send the trailing space of the start bit
  * 0 -> mark+space
  * 1 -> space+mark
  * The output always ends with a space
  * can only send 31 bit data, since we may put the start bit as 32th bit on front
-=======
- * Send an additional start bit if specified
- * 0 -> mark+space
- * 1 -> space+mark
- * The output always ends with a space
->>>>>>> 77dcb9f7
  * @param aData             uint32 or uint64 holding the bits to be sent.
  * @param aNumberOfBits     Number of bits from aData to be actually sent.
  * @param aSendStartBit     if true sends an additional start bit with value 1 as MSB, if false no start bit is sent and data may start with 0 or 1.
@@ -1216,7 +1209,6 @@
 // Data - Biphase code MSB first
     if (aSendStartBit) {
 // prepare for start with sending the start bit, which is 1
-<<<<<<< HEAD
         tMask = 1UL << aNumberOfBits;    // mask is now set for the virtual start bit
         tLastBitValue = 1;    // Start bit is a 1
         tNextBitIsOne = 1;    // Start bit is a 1
@@ -1228,30 +1220,6 @@
     }
 // now send all bits
     for (uint_fast8_t i = aBitsToSend; i > 0; i--) {
-=======
-    uint32_t tMask;
-    uint_fast8_t tLastBitValue;
-    bool tNextBitIsOne;
-    uint8_t tBitsToSend; // total number of bits to send including start bit if specified
-
-    // Data - Biphase code MSB first
-    tMask = 1UL << aNumberOfBits; // mask is now set for the virtual start bit
-    if (aSendStartBit) {
-        tBitsToSend = aNumberOfBits + 1; // +1 for additional start bit
-        // prepare for start with sending the start bit, which is 1
-        tNextBitIsOne = 1; // Start bit is a 1, value is copied to tCurrentBitIsOne
-        tLastBitValue = 0; // Force to send the mark if tNextBitIsOne is 0 (which it is not here). Does not increase code size :-).
-    } else {
-        // prepare to send only the data which may start with a 0 or 1 (e.g. after a defined pause or header when no additional start bit is needed)
-        tMask = 1UL >> 1; // mask is now set for the MSB of data
-        tBitsToSend = aNumberOfBits;
-        tNextBitIsOne = ((aData & tMask) != 0) ? 1 : 0; // Value is copied to tCurrentBitIsOne
-        tLastBitValue = 0; // Force to send the mark if tNextBitIsOne is 0
-    }
-
-    // now send all bits
-    for (uint_fast8_t i = tBitsToSend; i > 0; i--) {
->>>>>>> 77dcb9f7
         bool tCurrentBitIsOne = tNextBitIsOne;
         tMask >>= 1;
         tNextBitIsOne = ((aData & tMask) != 0) || (i == 1); // true for last bit to avoid extension of mark
@@ -1261,12 +1229,8 @@
 #endif
             space(aBiphaseTimeUnit);
             if (tNextBitIsOne) {
-<<<<<<< HEAD
                 // if next bit is 1 send a single mark
                 mark(aBiphaseTimeUnit);
-=======
-                mark(aBiphaseTimeUnit); // if next bit is 1 send a single mark
->>>>>>> 77dcb9f7
             } else {
                 // if next bit is 0, extend the current mark in order to generate a continuous signal without short breaks
                 mark(2 * aBiphaseTimeUnit);
@@ -1277,14 +1241,9 @@
 #if defined(LOCAL_TRACE)
             Serial.print('0');
 #endif
-<<<<<<< HEAD
             if (!tLastBitValue) {
                 // if last bit was 0 send a space
                 mark(aBiphaseTimeUnit);
-=======
-            if (tLastBitValue == 0) {
-                mark(aBiphaseTimeUnit); // if next bit is 1 send a single mark
->>>>>>> 77dcb9f7
             }
             space(aBiphaseTimeUnit);
             tLastBitValue = 0;
