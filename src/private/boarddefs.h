--- conflicted
+++ resolved
@@ -15,11 +15,6 @@
 //
 // JVC and Panasonic protocol added by Kristian Lauszus (Thanks to zenwheel and other people at the original blog post)
 // Whynter A/C ARC-110WD added by Francesco Meschia
-<<<<<<< HEAD
-//
-=======
-
->>>>>>> 9f402a44
 // Sparkfun Pro Micro support by Alastair McCormack
 //******************************************************************************
 
@@ -124,7 +119,6 @@
 
 // Sparkfun Pro Micro
 #if defined(ARDUINO_AVR_PROMICRO)
-<<<<<<< HEAD
 	//#define IR_USE_TIMER1     // tx = pin 9
 	#define IR_USE_TIMER3       // tx = pin 5
 	//#define IR_USE_TIMER4_HS  // tx = pin 5
@@ -134,17 +128,6 @@
     //#define IR_USE_TIMER1     // tx = pin 9
     #define IR_USE_TIMER3       // tx = pin 5
     //#define IR_USE_TIMER4_HS  // tx = pin 13
-=======
-    //#define IR_USE_TIMER1     // tx = pin 9
-    #define IR_USE_TIMER3       // tx = pin 5
-    //#define IR_USE_TIMER4_HS  // tx = pin 5
-
-// Leonardo
-#elif defined(__AVR_ATmega32U4__) && ! defined(TEENSYDUINO)
-    //#define IR_USE_TIMER1     // tx = pin 9
-    #define IR_USE_TIMER3       // tx = pin 5
-    //#define IR_USE_TIMER4_HS  // tx = pin 5
->>>>>>> 9f402a44
 
 // Arduino Mega
 #elif defined(__AVR_ATmega1280__) || defined(__AVR_ATmega2560__)
@@ -158,17 +141,10 @@
 #elif defined(__AVR_AT90USB162__)
 	#define IR_USE_TIMER1     // tx = pin 17
 
-<<<<<<< HEAD
 // Teensy 2.0, Generic ATmega32U4
 #elif defined(__AVR_ATmega32U4__)
 	//#define IR_USE_TIMER1     // tx = pin 14
 	#define IR_USE_TIMER3       // tx = pin 9
-=======
-// Teensy 2.0
-#elif defined(__AVR_ATmega32U4__) && defined(TEENSYDUINO)
-	//#define IR_USE_TIMER1   // tx = pin 14
-	#define IR_USE_TIMER3   // tx = pin 9
->>>>>>> 9f402a44
 	//#define IR_USE_TIMER4_HS  // tx = pin 10
 
 // Teensy 3.0 / Teensy 3.1
@@ -338,12 +314,8 @@
 || defined(__AVR_ATmega324P__) || defined(__AVR_ATmega324A__) \
 || defined(__AVR_ATmega324PA__) || defined(__AVR_ATmega164A__) \
 || defined(__AVR_ATmega164P__) || defined(__AVR_ATmega32__) \
-<<<<<<< HEAD
 || defined(__AVR_ATmega16__) || defined(__AVR_ATmega8535__) \
 || defined(__AVR_ATmega64__) || defined(__AVR_ATmega128__)
-=======
-|| defined(__AVR_ATmega16__) || defined(__AVR_ATmega8535__)
->>>>>>> 9f402a44
 #	define SEND_PIN  13             // MightyCore, MegaCore
 #elif defined(__AVR_ATtiny84__)
 # 	define SEND_PIN  6
@@ -381,17 +353,10 @@
 //-----------------
 #if defined(CORE_OC3A_PIN)
 #	define SEND_PIN  CORE_OC3A_PIN  // Teensy
-<<<<<<< HEAD
 #elif defined(__AVR_ATmega1280__) || defined(__AVR_ATmega2560__) \
 || defined(ARDUINO_AVR_LEONARDO) || defined(ARDUINO_AVR_PROMICRO) \
 || defined(__AVR_ATmega32U4__)
 #	define SEND_PIN  5              // Arduino Mega, Leonardo, Sparkfun Pro Micro
-=======
-#elif defined(__AVR_ATmega32U4__) && ! defined(TEENSYDUINO)
-#   define SEND_PIN  5              // Arduino Leonardo
-#elif defined(__AVR_ATmega1280__) || defined(__AVR_ATmega2560__)
-#	define SEND_PIN  5              // Arduino Mega
->>>>>>> 9f402a44
 #elif defined(__AVR_ATmega1284__) || defined(__AVR_ATmega1284P__)
 #	define SEND_PIN  6              // MightyCore, MegaCore
 #else
@@ -404,18 +369,6 @@
 #elif defined(IR_USE_TIMER4_HS)
 
 #define TIMER_RESET
-<<<<<<< HEAD
-
-#if defined(ARDUINO_AVR_PROMICRO) // Sparkfun Pro Micro                         
-	#define TIMER_ENABLE_PWM    (TCCR4A |= _BV(COM4A0))     // Use complimentary O̅C̅4̅A̅ output on pin 5
-	#define TIMER_DISABLE_PWM   (TCCR4A &= ~(_BV(COM4A0)))  // (Pro Micro does not map PC7 (32/ICP3/CLK0/OC4A)
-															// of ATmega32U4 )
-#else
-	#define TIMER_ENABLE_PWM    (TCCR4A |= _BV(COM4A1))
-	#define TIMER_DISABLE_PWM   (TCCR4A &= ~(_BV(COM4A1)))
-#endif
-
-=======
 #if defined(ARDUINO_AVR_PROMICRO) // Sparkfun Pro Micro
     #define TIMER_ENABLE_PWM    (TCCR4A |= _BV(COM4A0))     // Use complimentary O̅C̅4̅A̅ output on pin 5
     #define TIMER_DISABLE_PWM   (TCCR4A &= ~(_BV(COM4A0)))  // (Pro Micro does not map PC7 (32/ICP3/CLK0/OC4A)
@@ -424,7 +377,6 @@
     #define TIMER_ENABLE_PWM    (TCCR4A |= _BV(COM4A1))
     #define TIMER_DISABLE_PWM   (TCCR4A &= ~(_BV(COM4A1)))
 #endif
->>>>>>> 9f402a44
 #define TIMER_ENABLE_INTR   (TIMSK4 = _BV(TOIE4))
 #define TIMER_DISABLE_INTR  (TIMSK4 = 0)
 #define TIMER_INTR_NAME     TIMER4_OVF_vect
@@ -458,11 +410,7 @@
 #if defined(CORE_OC4A_PIN)
 #	define SEND_PIN  CORE_OC4A_PIN  // Teensy
 #elif defined(ARDUINO_AVR_PROMICRO)
-<<<<<<< HEAD
-#	define SEND_PIN  5              // Sparkfun Pro Micro
-=======
 #   define SEND_PIN  5              // Sparkfun Pro Micro
->>>>>>> 9f402a44
 #elif defined(__AVR_ATmega32U4__)
 #	define SEND_PIN  13             // Leonardo
 #else
