--- conflicted
+++ resolved
@@ -652,11 +652,7 @@
 
     void sendRC5(uint8_t aAddress, uint8_t aCommand, int_fast8_t aNumberOfRepeats, bool aEnableAutomaticToggle = true);
     void sendRC5Marantz(uint8_t aAddress, uint8_t aCommand, uint8_t aMarantzExtension, int_fast8_t aNumberOfRepeats,
-<<<<<<< HEAD
-        bool aEnableAutomaticToggle = true);
-=======
             bool aEnableAutomaticToggle = true);
->>>>>>> 77dcb9f7
     void sendRC6(uint8_t aAddress, uint8_t aCommand, int_fast8_t aNumberOfRepeats, bool aEnableAutomaticToggle = true);
     void sendRC6A(uint8_t aAddress, uint8_t aCommand, int_fast8_t aNumberOfRepeats, uint16_t aCustomer,
             bool aEnableAutomaticToggle = true);
