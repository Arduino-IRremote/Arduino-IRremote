--- conflicted
+++ resolved
@@ -59,12 +59,8 @@
 - Create issues and pull requests
 - Tell other people about this library
 - Contribute new protocols
-<<<<<<< HEAD
--
-=======
 
 Check [here](Contributing.md) for some guidelines.
->>>>>>> 3aebf42c
 
 ## Contact
 The only way to contact me at the moment is by email: zetoslab@gmail.com
