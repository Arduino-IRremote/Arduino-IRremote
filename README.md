# IRremote Arduino Library
Available as Arduino library "IRremote"

### [Version 2.5.0](https://github.com/z3t0/Arduino-IRremote/releases)

[![License: GPL v2](https://img.shields.io/badge/License-GPLv2-blue.svg)](https://www.gnu.org/licenses/gpl-2.0)
[![Installation instructions](https://www.ardu-badge.com/badge/IRremote.svg?)](https://www.ardu-badge.com/IRremote)
[![Join the chat at https://gitter.im/z3t0/Arduino-IRremote](https://badges.gitter.im/Join%20Chat.svg)](https://gitter.im/z3t0/Arduino-IRremote?utm_source=badge&utm_medium=badge&utm_campaign=pr-badge&utm_content=badge)
[![LibraryBuild](https://github.com/z3t0/Arduino-IRremote/workflows/LibraryBuild/badge.svg)](https://github.com/z3t0/Arduino-IRremote/actions)

This library enables you to send and receive using infra-red signals on an Arduino.

Tutorials and more information will be made available on [the official homepage](http://z3t0.github.io/Arduino-IRremote/).

## Installation
Click on the LibraryManager badge above to see the instructions.

## FAQ
- IR does not work right when I use Neopixels (aka WS2811/WS2812/WS2812B)
Whether you use the Adafruit Neopixel lib, or FastLED, interrupts get disabled on many lower end CPUs like the basic arduinos. In turn, this stops the IR interrupt handler from running when it needs to. There are some solutions to this on some processors, [see this page from Marc MERLIN](http://marc.merlins.org/perso/arduino/post_2017-04-03_Arduino-328P-Uno-Teensy3_1-ESP8266-ESP32-IR-and-Neopixels.html)


## Supported Boards
- Arduino Uno / Mega / Leonardo / Duemilanove / Diecimila / LilyPad / Mini / Fio / Nano etc.
- Teensy 1.0 / 1.0++ / 2.0 / 2++ / 3.0 / 3.1 / Teensy-LC; Credits: @PaulStoffregen (Teensy Team)
- Sanguino
- ATmega8, 48, 88, 168, 328
- ATmega8535, 16, 32, 164, 324, 644, 1284,
- ATmega64, 128
- ATtiny 84 / 85
- SAMD21 (receive only)
- ESP32 (receive only)
- ESP8266 is supported in a fork based on an old codebase that isn't as recent, but it works reasonably well given that perfectly timed sub millisecond interrupts are different on that chip. See https://github.com/markszabo/IRremoteESP8266
- Sparkfun Pro Micro

We are open to suggestions for adding support to new boards, however we highly recommend you contact your supplier first and ask them to provide support from their side.

### Hardware specifications

| Board/CPU                                                                | Send Pin            | Timers            |
|--------------------------------------------------------------------------|---------------------|-------------------|
| [ATtiny84](https://github.com/SpenceKonde/ATTinyCore)                    | **6**               | **1**             |
| [ATtiny85](https://github.com/SpenceKonde/ATTinyCore)                    | **1**               | **TINY0**         |
| [ATmega8](https://github.com/MCUdude/MiniCore)                           | **9**               | **1**             |
| [ATmega48, ATmega88, ATmega168, ATmega328](https://github.com/MCUdude/MiniCore) | **3**, 9     | 1, **2**          |
| [ATmega1284](https://github.com/MCUdude/MightyCore)                      | 13, 14, 6           | 1, **2**, 3       |
| [ATmega164, ATmega324, ATmega644](https://github.com/MCUdude/MightyCore) | 13, **14**          | 1, **2**          |
| [ATmega8535 ATmega16, ATmega32](https://github.com/MCUdude/MightyCore)   | **13**              | **1**             |
| [ATmega64, ATmega128](https://github.com/MCUdude/MegaCore)               | **13**              | **1**             |
| ATmega1280, ATmega2560                                                   | 5, 6, **9**, 11, 46 | 1, **2**, 3, 4, 5 |
| [ESP32](http://esp32.net/)                                               | N/A (not supported) | **1**             |
<<<<<<< HEAD
| Leonardo (Atmega32u4)                                                    | 5, **9**, 13        | 1, 3, **4_HS**       |
=======
>>>>>>> 9f402a44
| [Sparkfun Pro Micro](https://www.sparkfun.com/products/12640)            | 9, **5**, 5         | 1, **3**, 4_HS    |
| [Teensy 1.0](https://www.pjrc.com/teensy/)                               | **17**              | **1**             |
| [Teensy 2.0](https://www.pjrc.com/teensy/)                               | 9, **10**, 14       | 1, 3, **4_HS**    |
| [Teensy++ 1.0 / 2.0](https://www.pjrc.com/teensy/)                       | **1**, 16, 25       | 1, **2**, 3       |
| [Teensy 3.0 / 3.1](https://www.pjrc.com/teensy/)                         | **5**               | **CMT**           |
| [Teensy-LC](https://www.pjrc.com/teensy/)                                | **16**              | **TPM1**          |


### Experimental patches
The following are strictly community supported patches that have yet to make it into mainstream. If you have issues feel free to ask here. If it works well then let us know!

[Arduino 101](pull/481#issuecomment-311243146)

The table above lists the currently supported timers and corresponding send pins, many of these can have additional pins opened up and we are open to requests if a need arises for other pins.

## Usage
- TODO (Check examples for now)

## API documentation
This project documents the library API using [Doxygen](http://www.doxygen.org).
It is planned to make generated and up-to-date API documentation available online.

To generate the API documentation,
Doxygen, as well as [Graphviz](http://www.graphviz.org/) should be installed.
(Note that on Windows, it may be necessary to add the Graphviz binary directory
(something like `C:\Program Files\Graphviz2.38\bin`)
to the `PATH` variable manually.)
With Doxygen and Graphviz installed, issue the command
`doxygen` from the command line in the main project directory, which will
generate the API documentation in HTML format.
The just generated `api-doc/index.html` can now be opened in a browser.

## Contributing
If you want to contribute to this project:
- Report bugs and errors
- Ask for enhancements
- Create issues and pull requests
- Tell other people about this library
- Contribute new protocols

Check [here](Contributing.md) for some guidelines.

## Contact
Email: zetoslab@gmail.com
Please only email me if it is more appropriate than creating an Issue / PR. I **will** not respond to requests for adding support for particular boards, unless of course you are the creator of the board and would like to cooperate on the project. I will also **ignore** any emails asking me to tell you how to implement your ideas. However, if you have a private inquiry that you would only apply to you and you would prefer it to be via email, by all means.

## Contributors
Check [here](Contributors.md)

## Copyright
Copyright 2009-2012 Ken Shirriff<|MERGE_RESOLUTION|>--- conflicted
+++ resolved
@@ -49,10 +49,7 @@
 | [ATmega64, ATmega128](https://github.com/MCUdude/MegaCore)               | **13**              | **1**             |
 | ATmega1280, ATmega2560                                                   | 5, 6, **9**, 11, 46 | 1, **2**, 3, 4, 5 |
 | [ESP32](http://esp32.net/)                                               | N/A (not supported) | **1**             |
-<<<<<<< HEAD
 | Leonardo (Atmega32u4)                                                    | 5, **9**, 13        | 1, 3, **4_HS**       |
-=======
->>>>>>> 9f402a44
 | [Sparkfun Pro Micro](https://www.sparkfun.com/products/12640)            | 9, **5**, 5         | 1, **3**, 4_HS    |
 | [Teensy 1.0](https://www.pjrc.com/teensy/)                               | **17**              | **1**             |
 | [Teensy 2.0](https://www.pjrc.com/teensy/)                               | 9, **10**, 14       | 1, 3, **4_HS**    |
